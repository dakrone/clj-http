(ns clj-http.core
  "Core HTTP request/response implementation."
  (:require [clojure.pprint])
  (:import (java.net URI)
           (org.apache.http HttpRequest HttpEntityEnclosingRequest
                            HttpResponse Header HttpHost)
           (org.apache.http.util EntityUtils)
           (org.apache.http.entity ByteArrayEntity)
           (org.apache.http.client HttpClient)
           (org.apache.http.client.methods HttpGet HttpHead HttpPut
                                           HttpPost HttpDelete
                                           HttpEntityEnclosingRequestBase)
           (org.apache.http.client.params CookiePolicy ClientPNames)
           (org.apache.http.impl.client DefaultHttpClient)
           (org.apache.http.conn.params ConnRoutePNames)))

(defn- parse-headers [#^HttpResponse http-resp]
  (into {} (map (fn [#^Header h] [(.toLowerCase (.getName h)) (.getValue h)])
                (iterator-seq (.headerIterator http-resp)))))
<<<<<<< HEAD
=======

(defn- set-client-param [#^HttpClient client key val]
  (when (not (nil? val))
    (-> client
        (.getParams)
        (.setParameter key val))))

(defn- proxy-delete-with-body [url]
  (let [res (proxy [HttpEntityEnclosingRequestBase] []
              (getMethod [] "DELETE"))]
    (.setURI res (URI. url))
    res))

>>>>>>> f6571089
(defn request
  "Executes the HTTP request corresponding to the given Ring request map and
   returns the Ring response map corresponding to the resulting HTTP response.

   Note that where Ring uses InputStreams for the request and response bodies,
   the clj-http uses ByteArrays for the bodies."
  [{:keys [request-method scheme server-name server-port uri query-string
           headers content-type character-encoding body socket-timeout
           conn-timeout debug] :as req}]
  (let [http-client (DefaultHttpClient.)]
    (try
      (doto http-client
        (set-client-param ClientPNames/COOKIE_POLICY
                          CookiePolicy/BROWSER_COMPATIBILITY)
        (set-client-param ClientPNames/HANDLE_REDIRECTS false)
        (set-client-param "http.socket.timeout"
                          (and socket-timeout (Integer. socket-timeout)))
        (set-client-param "http.connection.timeout"
                          (and conn-timeout (Integer. conn-timeout))))
      (when (nil? (#{"localhost" "127.0.0.1"} server-name))
        (when-let [proxy-host (System/getProperty (str scheme ".proxyHost"))]
          (let [proxy-port (Integer/parseInt
                            (System/getProperty (str scheme ".proxyPort")))]
            (set-client-param http-client ConnRoutePNames/DEFAULT_PROXY
                              (HttpHost. proxy-host proxy-port)))))
      (let [http-url (str scheme "://" server-name
                          (when server-port (str ":" server-port))
                          uri
                          (when query-string (str "?" query-string)))
            #^HttpRequest
            http-req (case request-method
                       :get    (HttpGet. http-url)
                       :head   (HttpHead. http-url)
                       :put    (HttpPut. http-url)
                       :post   (HttpPost. http-url)
                       :delete (proxy-delete-with-body http-url))]
        (when (and content-type character-encoding)
          (.addHeader http-req "Content-Type"
                      (str content-type "; charset=" character-encoding)))
        (when (and content-type (not character-encoding))
          (.addHeader http-req "Content-Type" content-type))
        (.addHeader http-req "Connection" "close")
        (doseq [[header-n header-v] headers]
          (.addHeader http-req header-n header-v))
        (when body
          (let [http-body (ByteArrayEntity. body)]
            (.setEntity #^HttpEntityEnclosingRequest http-req http-body)))
        (when debug
          (println "Request:")
          (clojure.pprint/pprint req)
          (println "HttpRequest:")
          (clojure.pprint/pprint (bean http-req)))
        (let [http-resp (.execute http-client http-req)
              http-entity (.getEntity http-resp)
              resp {:status (.getStatusCode (.getStatusLine http-resp))
                    :headers (parse-headers http-resp)
                    :body (when http-entity
                            (EntityUtils/toByteArray http-entity))}]
          (.shutdown (.getConnectionManager http-client))
          resp)))))<|MERGE_RESOLUTION|>--- conflicted
+++ resolved
@@ -17,22 +17,7 @@
 (defn- parse-headers [#^HttpResponse http-resp]
   (into {} (map (fn [#^Header h] [(.toLowerCase (.getName h)) (.getValue h)])
                 (iterator-seq (.headerIterator http-resp)))))
-<<<<<<< HEAD
-=======
 
-(defn- set-client-param [#^HttpClient client key val]
-  (when (not (nil? val))
-    (-> client
-        (.getParams)
-        (.setParameter key val))))
-
-(defn- proxy-delete-with-body [url]
-  (let [res (proxy [HttpEntityEnclosingRequestBase] []
-              (getMethod [] "DELETE"))]
-    (.setURI res (URI. url))
-    res))
-
->>>>>>> f6571089
 (defn request
   "Executes the HTTP request corresponding to the given Ring request map and
    returns the Ring response map corresponding to the resulting HTTP response.
