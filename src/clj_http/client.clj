--- conflicted
+++ resolved
@@ -6,15 +6,11 @@
             [clj-http.core :as core]
             [clj-http.headers :refer [wrap-header-map]]
             [clj-http.links :refer [wrap-links]]
-<<<<<<< HEAD
             [clj-http.multipart :as multipart]
-=======
->>>>>>> 1c751431
             [clj-http.util :as util :refer [opt]]
             [clojure.java.io :as io]
             [clojure.stacktrace :refer [root-cause]]
             [clojure.string :as str]
-<<<<<<< HEAD
             [clojure.walk :refer [keywordize-keys prewalk]])
   (:import [java.io BufferedReader ByteArrayOutputStream EOFException File InputStream]
            [java.net UnknownHostException URL]
@@ -23,15 +19,6 @@
            org.apache.hc.client5.http.impl.nio.PoolingAsyncClientConnectionManager
            org.apache.hc.core5.http.ContentType
            [org.apache.hc.core5.http.io.entity BufferedHttpEntity ByteArrayEntity FileEntity InputStreamEntity StringEntity]))
-=======
-            [clojure.walk :refer [keywordize-keys prewalk]]
-            [slingshot.slingshot :refer [throw+]])
-  (:import [java.io BufferedReader ByteArrayInputStream ByteArrayOutputStream EOFException File InputStream]
-           [java.net UnknownHostException URL]
-           [org.apache.http.entity BufferedHttpEntity ByteArrayEntity FileEntity InputStreamEntity StringEntity]
-           org.apache.http.impl.conn.PoolingHttpClientConnectionManager
-           org.apache.http.impl.nio.conn.PoolingNHttpClientConnectionManager))
->>>>>>> 1c751431
 
 ;; Cheshire is an optional dependency, so we check for it at compile time.
 (def json-enabled?
