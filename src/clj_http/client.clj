(ns clj-http.client
  "Batteries-included HTTP client."
  (:require [clj-http.conn-mgr :as conn]
            [clj-http.cookies :refer [wrap-cookies]]
            [clj-http.core :as core]
            [clj-http.headers :refer [wrap-header-map]]
            [clj-http.links :refer [wrap-links]]
            [clj-http.util :refer [opt] :as util]
            [clojure.java.io :as io]
            [clojure.stacktrace :refer [root-cause]]
            [clojure.string :as str]
<<<<<<< HEAD
            [clojure.walk :refer [keywordize-keys prewalk]]
            [slingshot.slingshot :refer [throw+]])
  (:import (java.io InputStream File ByteArrayOutputStream ByteArrayInputStream EOFException BufferedReader)
=======
            [clojure.walk :refer [keywordize-keys prewalk]])
  (:import (java.io InputStream File ByteArrayOutputStream ByteArrayInputStream)
>>>>>>> a7e86256
           (java.net URL UnknownHostException)
           (java.nio.charset StandardCharsets)
           (org.apache.hc.core5.http ContentType)
           (org.apache.hc.core5.http.io.entity BufferedHttpEntity ByteArrayEntity
                                               InputStreamEntity FileEntity StringEntity)
           (org.apache.hc.client5.http.impl.io PoolingHttpClientConnectionManager)
           (org.apache.hc.client5.http.impl.nio PoolingAsyncClientConnectionManager)
           (org.apache.hc.client5.http.impl.async HttpAsyncClients))
  (:refer-clojure :exclude [get update]))

;; Cheshire is an optional dependency, so we check for it at compile time.
(def json-enabled?
  (try
    (require 'cheshire.core)
    true
    (catch Throwable _ false)))

;; Crouton is an optional dependency, so we check for it at compile time.
(def crouton-enabled?
  (try
    (require 'crouton.html)
    true
    (catch Throwable _ false)))

;; tools.reader is an optional dependency, so check at compile time.
(def edn-enabled?
  (try
    (require 'clojure.tools.reader.edn)
    true
    (catch Throwable _ false)))

;; Transit is an optional dependency, so check at compile time.
(def transit-enabled?
  (try
    (require 'cognitect.transit)
    true
    (catch Throwable _ false)))

;; ring-codec is an optional dependency, so we check for it at compile time.
(def ring-codec-enabled?
  (try
    (require 'ring.util.codec)
    true
    (catch Throwable _ false)))

(defn ^:dynamic parse-edn
  "Resolve and apply tool.reader's EDN parsing."
  [& args]
  {:pre [edn-enabled?]}
  (apply (ns-resolve (symbol "clojure.tools.reader.edn")
                     (symbol "read-string"))
         {:readers @(or (resolve '*data-readers*) (atom {}))} args))

(defn ^:dynamic parse-html
  "Resolve and apply crouton's HTML parsing."
  [& args]
  {:pre [crouton-enabled?]}
  (apply (ns-resolve (symbol "crouton.html") (symbol "parse")) args))

(defn- transit-opts-by-type
  "Return the Transit options by type."
  [opts type class-name]
  {:pre [transit-enabled?]}
  (cond
    (empty? opts)
    opts
    (contains? opts type)
    (clojure.core/get opts type)
    :else
    (let [class (Class/forName class-name)]
      (println "Deprecated use of :transit-opts found.")
      (update-in opts [:handlers]
                 (fn [handlers]
                   (->> handlers
                        (filter #(instance? class (second %)))
                        (into {})))))))

(defn- transit-read-opts
  "Return the Transit read options."
  [opts]
  {:pre [transit-enabled?]}
  (transit-opts-by-type opts :decode "com.cognitect.transit.ReadHandler"))

(defn- transit-write-opts
  "Return the Transit write options."
  [opts]
  {:pre [transit-enabled?]}
  (transit-opts-by-type opts :encode "com.cognitect.transit.WriteHandler"))

(defn ^:dynamic parse-transit
  "Resolve and apply Transit's JSON/MessagePack decoding."
  [^InputStream in type & [opts]]
  {:pre [transit-enabled?]}
  (when (pos? (.available in))
    (let [reader (ns-resolve 'cognitect.transit 'reader)
          read (ns-resolve 'cognitect.transit 'read)]
      (read (reader in type (transit-read-opts opts))))))

(defn ^:dynamic transit-encode
  "Resolve and apply Transit's JSON/MessagePack encoding."
  [out type & [opts]]
  {:pre [transit-enabled?]}
  (let [output (ByteArrayOutputStream.)
        writer (ns-resolve 'cognitect.transit 'writer)
        write (ns-resolve 'cognitect.transit 'write)]
    (write (writer output type (transit-write-opts opts)) out)
    (.toByteArray output)))

(defn ^:dynamic json-encode
  "Resolve and apply cheshire's json encoding dynamically."
  [& args]
  {:pre [json-enabled?]}
  (apply (ns-resolve (symbol "cheshire.core") (symbol "encode")) args))

(defn ^:dynamic json-decode
  "Resolve and apply cheshire's json decoding dynamically."
  [& args]
  {:pre [json-enabled?]}
  (if-let [json-decode-fn (ns-resolve (symbol "cheshire.core") (symbol "parse-stream-strict"))]
    (apply json-decode-fn args)
    (throw
     (IllegalStateException. "Missing #'cheshire.core/parse-stream-strict. Ensure the version of `cheshire` is >= 5.9.0"))))

(defn ^:dynamic form-decode
  "Resolve and apply ring-codec's form decoding dynamically."
  [& args]
  {:pre [ring-codec-enabled?]}
  (apply (ns-resolve (symbol "ring.util.codec") (symbol "form-decode")) args))

(defn update [m k f & args]
  (assoc m k (apply f (m k) args)))

(defn when-pos [v]
  (when (and v (pos? v)) v))

(defn dissoc-in
  "Dissociates an entry from a nested associative structure returning a new
  nested structure. keys is a sequence of keys. Any empty maps that result
  will not be present in the new structure."
  [m [k & ks :as keys]]
  (if ks
    (if-let [nextmap (clojure.core/get m k)]
      (let [newmap (dissoc-in nextmap ks)]
        (if (seq newmap)
          (assoc m k newmap)
          (dissoc m k)))
      m)
    (dissoc m k)))

(defn url-encode-illegal-characters
  "Takes a raw url path or query and url-encodes any illegal characters.
  Minimizes ambiguity by encoding space to %20."
  [path-or-query]
  (when path-or-query
    (-> path-or-query
        (str/replace " " "%20")
        (str/replace #"[^a-zA-Z0-9\.\-\_\~\!\$\&\'\(\)\*\+\,\;\=\:\@\/\%\?]"
                     util/url-encode))))

(defn parse-url
  "Parse a URL string into a map of interesting parts."
  [url]
  (let [url-parsed (URL. url)]
    {:scheme (keyword (.getProtocol url-parsed))
     :server-name (.getHost url-parsed)
     :server-port (when-pos (.getPort url-parsed))
     :url url
     :uri (url-encode-illegal-characters (.getPath url-parsed))
     :user-info (if-let [user-info (.getUserInfo url-parsed)]
                  (util/url-decode user-info))
     :query-string (url-encode-illegal-characters (.getQuery url-parsed))}))

(defn unparse-url
  "Takes a map of url-parts and generates a string representation.
  WARNING: does not do any sort of encoding! Don't use this for strict RFC
  following!"
  [{:keys [scheme server-name server-port uri user-info query-string]}]
  (str (name scheme) "://"
       (if (seq user-info)
         (str user-info "@" server-name)
         server-name)
       (when server-port
         (str ":" server-port))
       uri
       (when (seq query-string)
         (str "?" query-string))))

;; Statuses for which clj-http will not throw an exception
(def unexceptional-status?
  #{200 201 202 203 204 205 206 207 300 301 302 303 304 307 308})

(defn unexceptional-status-for-request?
  [req status]
  ((or (:unexceptional-status req) unexceptional-status?)
   status))

(defn unexceptional-status-for-request?
  [req status]
  ((or (:unexceptional-status req) unexceptional-status?)
   status))

;; helper methods to determine realm of a response
(defn success?
  [{:keys [status]}]
  (<= 200 status 299))

(defn missing?
  [{:keys [status]}]
  (= status 404))

(defn conflict?
  [{:keys [status]}]
  (= status 409))

(defn redirect?
  [{:keys [status]}]
  (<= 300 status 399))

(defn client-error?
  [{:keys [status]}]
  (<= 400 status 499))

(defn server-error?
  [{:keys [status]}]
  (<= 500 status 599))

(defn- exceptions-response
  [req {:keys [status] :as resp}]
  (if (unexceptional-status-for-request? req status)
    resp
    (if (false? (opt req :throw-exceptions))
      resp
      (let [data (assoc resp :type ::unexceptional-status)]
        (if (opt req :throw-entire-message)
          (throw (ex-info (format "clj-http: status %d %s" status resp) data))
          (throw (ex-info (format "clj-http: status %s" status) data)))))))

(defn wrap-exceptions
  "Middleware that throws a ex-info exception if the response is not a
  regular response. If :throw-entire-message? is set to true, the entire
  response is used as the message, instead of just the status number."
  [client]
  (fn
    ([req]
     (exceptions-response req (client req)))
    ([req response raise]
     (client req
             (fn [resp]
               (response (exceptions-response req resp)))
             raise))))

(declare reuse-pool)

(defn- respond*
  [resp req]
  (if (opt req :async)
    ((:respond req) resp)
    resp))

<<<<<<< HEAD
(defn- redirects-response
  [client
   {:keys [request-method max-redirects redirects-count trace-redirects url]
    :or {redirects-count 1 trace-redirects []
         ;; max-redirects default taken from Firefox
         max-redirects 20}
    :as req} {:keys [status] :as resp}]
  (let [resp-r (assoc resp :trace-redirects
                      (if url
                        (conj trace-redirects url)
                        trace-redirects))]
    (cond
      (false? (opt req :follow-redirects))
      (respond* resp req)
      (not (redirect? resp-r))
      (respond* resp-r req)
      (and max-redirects (> redirects-count max-redirects))
      (if (opt req :throw-exceptions)
        (throw+ resp-r "Too many redirects: %s" redirects-count)
        (respond* resp-r req))
      (= 303 status)
      (follow-redirect client (assoc req :request-method :get
                                     :redirects-count (inc redirects-count))
                       resp-r)
      (#{301 302} status)
      (cond
        (#{:get :head} request-method)
        (follow-redirect client (assoc req :redirects-count
                                       (inc redirects-count)) resp-r)
        (opt req :force-redirects)
        (follow-redirect client (assoc req
                                       :request-method :get
                                       :redirects-count (inc redirects-count))
                         resp-r)
        :else
        (respond* resp-r req))
      (#{307 308} status)
      (if (or (#{:get :head} request-method)
              (opt req :force-redirects))
        (follow-redirect client (assoc req :redirects-count
                                       (inc redirects-count)) resp-r)
        (respond* resp-r req))
      :else
      (respond* resp-r req))))

(defn ^:deprecated wrap-redirects
  "Middleware that follows redirects in the response. A slingshot exception is
  thrown if too many redirects occur. Options

  :follow-redirects - default:true, whether to follow redirects
  :max-redirects - default:20, maximum number of redirects to follow
  :force-redirects - default:false, force redirecting methods to GET requests

  In the response:

  :redirects-count - number of redirects
  :trace-redirects - vector of sites the request was redirected from"
  [client]
  (fn
    ([req]
     (redirects-response client req (client req)))
    ([req respond raise]
     (client req
             #(redirects-response client
                                  (assoc req :async? true
                                         :respond respond
                                         :raise raise)
                                  %)
             raise))))

=======
>>>>>>> a7e86256
;; Multimethods for Content-Encoding dispatch automatically
;; decompressing response bodies
(defmulti decompress-body
  (fn [resp] (get-in resp [:headers "content-encoding"])))

(defmethod decompress-body "gzip"
  [resp]
  (-> resp
      (update :body util/gunzip)
      (assoc :orig-content-encoding (get-in resp [:headers "content-encoding"]))
      (dissoc-in [:headers "content-encoding"])))

(defmethod decompress-body "deflate"
  [resp]
  (-> resp
      (update :body util/inflate)
      (assoc :orig-content-encoding (get-in resp [:headers "content-encoding"]))
      (dissoc-in [:headers "content-encoding"])))

(defmethod decompress-body :default [resp]
  (assoc resp
         :orig-content-encoding
         (get-in resp [:headers "content-encoding"])))

(defn- decompression-request
  [req]
  (if (false? (opt req :decompress-body))
    req
    (update-in req [:headers "accept-encoding"]
               #(str/join ", " (remove nil? [% "gzip, deflate"])))))

(defn- decompression-response
  [req resp]
  (if (false? (opt req :decompress-body))
    resp
    (decompress-body resp)))

(defn wrap-decompression
  "Middleware handling automatic decompression of responses from web servers. If
  :decompress-body is set to false, does not automatically set `Accept-Encoding`
  header or decompress body."
  [client]
  (fn
    ([req]
     (decompression-response req (client (decompression-request req))))
    ([req respond raise]
     (client (decompression-request req)
             #(respond (decompression-response req %))
             raise))))

;; Multimethods for coercing body type to the :as key
(defmulti coerce-response-body (fn [req _] (:as req)))

(defmethod coerce-response-body :byte-array [_ resp]
  (update resp :body util/force-byte-array))

(defmethod coerce-response-body :stream [_ resp]
  (update resp :body util/force-stream))

(defn- response-charset [response]
  (or (-> response :content-type-params :charset)
      "UTF-8"))

(defmethod coerce-response-body :reader
  [_ {:keys [body] :as resp}]
  (let [header (get-in resp [:headers "content-type"])
        parsed-values (util/parse-content-type header)
        charset (response-charset parsed-values)]
    (assoc resp :body (io/reader body :encoding charset))))

(defn- can-parse-body? [{:keys [coerce] :as request} {:keys [status] :as _response}]
  (or (= coerce :always)
      (and (unexceptional-status-for-request? request status)
           (or (nil? coerce)
               (= coerce :unexceptional)))
      (and (not (unexceptional-status-for-request? request status))
           (= coerce :exceptional))))

(defn- decode-json-body [body keyword? charset]
  (let [^BufferedReader br (io/reader (util/force-stream body))]
    (try
      (.mark br 1)
      (let [first-char (int (try (.read br) (catch EOFException _ -1)))]
        (case first-char
          -1 nil
          (do (.reset br)
              (json-decode br keyword?))))
      (finally (.close br)))))

(defn- response-charset [response]
  (or (-> response :content-type-params :charset)
      "UTF-8"))

(defmethod coerce-response-body :reader
  [_ {:keys [body] :as resp}]
  (let [header (get-in resp [:headers "content-type"])
        parsed-values (util/parse-content-type header)
        charset (response-charset parsed-values)]
    (assoc resp :body (io/reader body :encoding charset))))

(defn coerce-json-body
<<<<<<< HEAD
  [request {:keys [body] :as resp} keyword? & [charset]]
  {:pre [json-enabled?]}
  (let [charset (or charset (response-charset resp))
        body (if (can-parse-body? request resp)
               (decode-json-body body keyword? charset)
               (util/force-string body charset))]
    (assoc resp :body body)))
=======
  [{:keys [coerce] :as request}
   {:keys [body status] :as resp} keyword? strict? & [charset]]
  (let [^String charset (or charset (-> resp :content-type-params :charset)
                            "UTF-8")
        body (util/force-byte-array body)
        decode-func (if strict? json-decode-strict json-decode)]
    (if json-enabled?
      (cond
        (= coerce :always)
        (assoc resp :body (decode-func (String. ^"[B" body charset) keyword?))

        (and (unexceptional-status-for-request? request status)
             (or (nil? coerce) (= coerce :unexceptional)))
        (assoc resp :body (decode-func (String. ^"[B" body charset) keyword?))

        (and (not (unexceptional-status-for-request? request status))
             (= coerce :exceptional))
        (assoc resp :body (decode-func (String. ^"[B" body charset) keyword?))

        :else (assoc resp :body (String. ^"[B" body charset)))
      (assoc resp :body (String. ^"[B" body charset)))))
>>>>>>> a7e86256

(defn coerce-clojure-body
  [_request {:keys [body] :as resp}]
  (let [charset (response-charset resp)
        body            (util/force-string body charset)]
    (assoc resp :body (cond
                        (empty? body) nil
                        edn-enabled? (parse-edn body)
                        :else (binding [*read-eval* false]
                                (read-string body))))))

(defn coerce-transit-body
<<<<<<< HEAD
  [{:keys [transit-opts] :as request}
   {:keys [body] :as resp} type & [charset]]
  {:pre [transit-enabled?]}
  (let [charset (or charset (response-charset resp))
        body (if (can-parse-body? request resp)
               (parse-transit (util/force-stream body) type transit-opts)
               (util/force-string body charset))]
    (assoc resp :body body)))
=======
  [{:keys [transit-opts coerce] :as request}
   {:keys [body status] :as resp} type & [charset]]
  (let [^String charset (or charset (-> resp :content-type-params :charset)
                            "UTF-8")
        body (util/force-byte-array body)]
    (if-not (empty? body)
      (if transit-enabled?
        (cond
          (= coerce :always)
          (assoc resp :body (parse-transit
                             (ByteArrayInputStream. body) type transit-opts))

          (and (unexceptional-status-for-request? request status)
               (or (nil? coerce) (= coerce :unexceptional)))
          (assoc resp :body (parse-transit
                             (ByteArrayInputStream. body) type transit-opts))

          (and (not (unexceptional-status-for-request? request status))
               (= coerce :exceptional))
          (assoc resp :body (parse-transit
                             (ByteArrayInputStream. body) type transit-opts))

          :else (assoc resp :body (String. ^"[B" body charset)))
        (assoc resp :body (String. ^"[B" body charset)))
      (assoc resp :body nil))))
>>>>>>> a7e86256

(defn coerce-form-urlencoded-body
  [_request {:keys [body] :as resp}]
  {:pre [ring-codec-enabled?]}
  (let [charset (response-charset resp)
        body (util/force-string body charset)]
    (assoc resp :body (-> body form-decode keywordize-keys))))

(defmulti coerce-content-type (fn [req resp] (:content-type resp)))

(defmethod coerce-content-type :application/clojure [req resp]
  (coerce-clojure-body req resp))

(defmethod coerce-content-type :application/edn [req resp]
  (coerce-clojure-body req resp))

(defmethod coerce-content-type :application/json [req resp]
  (coerce-json-body req resp true false))

(defmethod coerce-content-type :application/transit+json [req resp]
  (coerce-transit-body req resp :json))

(defmethod coerce-content-type :application/transit+msgpack [req resp]
  (coerce-transit-body req resp :msgpack))

(defmethod coerce-content-type :application/x-www-form-urlencoded [req resp]
  (coerce-form-urlencoded-body req resp))

(defmethod coerce-content-type :default [req resp]
  (if-let [charset (-> resp :content-type-params :charset)]
    (coerce-response-body {:as charset} resp)
    (coerce-response-body {:as :default} resp)))

(defmethod coerce-response-body :auto [request resp]
  (let [header (get-in resp [:headers "content-type"])]
    (->> (merge resp (util/parse-content-type header))
         (coerce-content-type request))))

(defmethod coerce-response-body :json [req resp]
  (coerce-json-body req resp true))

(defmethod coerce-response-body :json-string-keys [req resp]
  (coerce-json-body req resp false))

;; There is no longer any distinction between strict and non-strict JSON parsing
;; options.
;;
;; `:json-strict` and `:json-strict-string-keys` will be removed in a future version
(defmethod coerce-response-body :json-strict [req resp]
  (coerce-json-body req resp true))

(defmethod coerce-response-body :json-strict-string-keys [req resp]
  (coerce-json-body req resp false))

(defmethod coerce-response-body :clojure [req resp]
  (coerce-clojure-body req resp))

(defmethod coerce-response-body :transit+json [req resp]
  (coerce-transit-body req resp :json))

(defmethod coerce-response-body :transit+msgpack [req resp]
  (coerce-transit-body req resp :msgpack))

(defmethod coerce-response-body :x-www-form-urlencoded [req resp]
  (coerce-form-urlencoded-body req resp))

(defmethod coerce-response-body :default
  [{:keys [as]} {:keys [body] :as resp}]
  (assoc resp :body (util/force-string body (if (string? as) as "UTF-8"))))

(defn- output-coercion-response
  [req {:keys [body] :as resp}]
  (if body
    (coerce-response-body req resp)
    resp))

(defn wrap-output-coercion
  "Middleware converting a response body from a byte-array to a different
  object. Defaults to a String if no :as key is specified, the
  `coerce-response-body` multimethod may be extended to add
  additional coercions."
  [client]
  (fn
    ([req]
     (output-coercion-response req (client req)))
    ([req respond raise]
     (client req
             #(respond (output-coercion-response req %))
             raise))))

(defn maybe-wrap-entity
  "Wrap an HttpEntity in a BufferedHttpEntity if warranted."
  [{:keys [entity-buffering]} entity]
  (if (and entity-buffering (not= BufferedHttpEntity (class entity)))
    (BufferedHttpEntity. entity)
    entity))

(defn- input-coercion-request
  [{:keys [body body-encoding length]
    :or {^String body-encoding "UTF-8"} :as req}]
  (if body
    (cond
      (string? body)
      (-> req (assoc :body (maybe-wrap-entity
                            req (StringEntity. ^String body
                                               StandardCharsets/UTF_8
                                               ;; TODO: use ContentType here
                                               ;;^String body-encoding
                                               ))
                     :character-encoding (or body-encoding
                                             "UTF-8")))
      (instance? File body)
      (-> req (assoc :body
                     (maybe-wrap-entity
                      req (FileEntity. ^File body
                                       StandardCharsets/UTF_8
                                       ;; TODO: use ContentType here
                                       ;;^String body-encoding
                                       ))))

      ;; A length of -1 instructs HttpClient to use chunked encoding.
      (instance? InputStream body)
      (-> req
          (assoc :body
                 (if length
                   (InputStreamEntity.
                    ^InputStream body (long length))
                   (maybe-wrap-entity
                    req
                    (InputStreamEntity. ^InputStream body -1)))))

      (instance? (Class/forName "[B") body)
      (-> req (assoc :body (maybe-wrap-entity
                            req (ByteArrayEntity. body))))

      :else
      req)
    req))

(defn wrap-input-coercion
  "Middleware coercing the :body of a request from a number of formats into an
  Apache Entity. Currently supports Strings, Files, InputStreams
  and byte-arrays."
  [client]
  (fn
    ([req]
     (client (input-coercion-request req)))
    ([req respond raise]
     (client (input-coercion-request req) respond raise))))

(defn get-headers-from-body
  "Given a map of body content, return a map of header-name to header-value."
  [body-map]
  (let [;; parse out HTML content
        h (or (:content body-map)
              (:content (first (filter #(= (:tag %) :html) body-map))))
        ;; parse out <head> tags
        heads (:content (first (filter #(= (:tag %) :head) h)))
        ;; parse out attributes of 'meta' head tags
        attrs (map :attrs (filter #(= (:tag %) :meta) heads))
        ;; parse out the 'http-equiv' meta head tags
        http-attrs (filter :http-equiv attrs)
        ;; parse out HTML5 charset meta tags
        html5-charset (filter :charset attrs)
        ;; convert http-attributes into map of headers (lowercased)
        headers (apply merge (map (fn [{:keys [http-equiv content]}]
                                    {(.toLowerCase ^String http-equiv) content})
                                  http-attrs))
        ;; merge in html5 charset setting
        headers (merge headers
                       (when-let [cs (:charset (first html5-charset))]
                         {"content-type" (str "text/html; charset=" cs)}))]
    headers))

(defn- additional-header-parsing-response
  [req resp]
  (if (and (opt req :decode-body-headers)
           crouton-enabled?
           (:body resp)
           (let [^String content-type (get-in resp [:headers "content-type"])]
             (or (str/blank? content-type)
                 (.startsWith content-type "text"))))
    (let [body-bytes (util/force-byte-array (:body resp))
          body-stream1 (java.io.ByteArrayInputStream. body-bytes)
          body-map (parse-html body-stream1)
          additional-headers (get-headers-from-body body-map)
          body-stream2 (java.io.ByteArrayInputStream. body-bytes)]
      (assoc resp
             :headers (merge (:headers resp) additional-headers)
             :body body-stream2))
    resp))

(defn wrap-additional-header-parsing
  "Middleware that parses additional http headers from the body of a web page,
  adding them into the headers map of the response if any are found. Only looks
  at the body if the :decode-body-headers option is set to a truthy value. Will
  be silently disabled if crouton is excluded from clj-http's dependencies. Will
  do nothing if no body is returned, e.g. HEAD requests"
  [client]
  (fn
    ([req]
     (additional-header-parsing-response req (client req)))
    ([req respond raise]
     (client req
             #(respond (additional-header-parsing-response req %)) raise))))

(defn content-type-value [type]
  (if (keyword? type)
    (str "application/" (name type))
    type))

(defn- content-type-request
  [{:keys [content-type character-encoding] :as req}]
  (if content-type
    (let [ctv (content-type-value content-type)
          ct (if character-encoding
               (str ctv "; charset=" character-encoding)
               ctv)]
      (update-in req [:headers] assoc "content-type" ct))
    req))

(defn wrap-content-type
  "Middleware converting a `:content-type <keyword>` option to the formal
  application/<name> format and adding it as a header."
  [client]
  (fn
    ([req]
     (client (content-type-request req)))
    ([req respond raise]
     (client (content-type-request req) respond raise))))

(defn- accept-request
  [{:keys [accept] :as req}]
  (if accept
    (-> req (dissoc :accept)
        (assoc-in [:headers "accept"]
                  (content-type-value accept)))
    req))

(defn wrap-accept
  "Middleware converting the :accept key in a request to application/<type>"
  [client]
  (fn
    ([req]
     (client (accept-request req)))
    ([req respond raise]
     (client (accept-request req) respond raise))))

(defn accept-encoding-value [accept-encoding]
  (str/join ", " (map name accept-encoding)))

(defn- accept-encoding-request
  [{:keys [accept-encoding] :as req}]
  (if accept-encoding
    (-> req
        (dissoc :accept-encoding)
        (assoc-in [:headers "accept-encoding"]
                  (accept-encoding-value accept-encoding)))
    req))

(defn wrap-accept-encoding
  "Middleware converting the :accept-encoding option to an acceptable
  Accept-Encoding header in the request."
  [client]
  (fn
    ([req]
     (client (accept-encoding-request req)))
    ([req respond raise]
     (client (accept-encoding-request req) respond raise))))

(defn detect-charset
  "Given a charset header, detect the charset, returns UTF-8 if not found."
  [content-type]
  (or
   (when-let [found (when content-type
                      (re-find #"(?i)charset\s*=\s*([^\s]+)" content-type))]
     (second found))
   "UTF-8"))

(defn- multi-param-suffix [index multi-param-style]
  (case multi-param-style
    :indexed (str "[" index "]")
    :array "[]"
    ""))

(defn generate-query-string-with-encoding [params encoding multi-param-style]
  (str/join "&"
            (mapcat (fn [[k v]]
                      (if (sequential? v)
                        (map-indexed
                         #(str (util/url-encode (name k) encoding)
                               (multi-param-suffix %1 multi-param-style)
                               "="
                               (util/url-encode (str %2) encoding)) v)
                        [(str (util/url-encode (name k) encoding)
                              "="
                              (util/url-encode (str v) encoding))]))
                    params)))

(defn generate-query-string [params & [content-type multi-param-style]]
  (let [encoding (detect-charset content-type)]
    (generate-query-string-with-encoding params encoding multi-param-style)))

(defn- query-params-request
  [{:keys [query-params content-type multi-param-style]
    :or {content-type :x-www-form-urlencoded}
    :as req}]
  (if query-params
    (-> req (dissoc :query-params)
        (update-in [:query-string]
                   (fn [old-query-string new-query-string]
                     (if-not (empty? old-query-string)
                       (str old-query-string "&" new-query-string)
                       new-query-string))
                   (generate-query-string
                    query-params
                    (content-type-value content-type)
                    multi-param-style)))
    req))

(defn wrap-query-params
  "Middleware converting the :query-params option to a querystring on
  the request."
  [client]
  (fn
    ([req]
     (client (query-params-request req)))
    ([req respond raise]
     (client (query-params-request req) respond raise))))

(defn basic-auth-value [basic-auth]
  (let [basic-auth (if (string? basic-auth)
                     basic-auth
                     (str (first basic-auth) ":" (second basic-auth)))]
    (str "Basic " (util/base64-encode (util/utf8-bytes basic-auth)))))

(defn- basic-auth-request
  [req]
  (if-let [basic-auth (:basic-auth req)]
    (-> req (dissoc :basic-auth)
        (assoc-in [:headers "authorization"]
                  (basic-auth-value basic-auth)))
    req))

(defn wrap-basic-auth
  "Middleware converting the :basic-auth option into an Authorization header."
  [client]
  (fn
    ([req]
     (client (basic-auth-request req)))
    ([req respond raise]
     (client (basic-auth-request req) respond raise))))

(defn- oauth-request
  [req]
  (if-let [oauth-token (:oauth-token req)]
    (-> req (dissoc :oauth-token)
        (assoc-in [:headers "authorization"]
                  (str "Bearer " oauth-token)))
    req))

(defn wrap-oauth
  "Middleware converting the :oauth-token option into an Authorization header."
  [client]
  (fn
    ([req]
     (client (oauth-request req)))
    ([req respond raise]
     (client (oauth-request req) respond raise))))


(defn parse-user-info [user-info]
  (when user-info
    (str/split user-info #":")))

(defn- user-info-request
  [req]
  (if-let [[user password] (parse-user-info (:user-info req))]
    (assoc req :basic-auth [user password])
    req))

(defn wrap-user-info
  "Middleware converting the :user-info option into a :basic-auth option"
  [client]
  (fn
    ([req]
     (client (user-info-request req)))
    ([req respond raise]
     (client (user-info-request req) respond raise))))

(defn- method-request
  [req]
  (if-let [m (:method req)]
    (-> req (dissoc :method)
        (assoc :request-method m))
    req))

(defn wrap-method
  "Middleware converting the :method option into the :request-method option"
  [client]
  (fn
    ([req]
     (client (method-request req)))
    ([req respond raise]
     (client (method-request req) respond raise))))

(defmulti coerce-form-params
  (fn [req] (keyword (content-type-value (:content-type req)))))

(defmethod coerce-form-params :application/edn
  [{:keys [form-params]}]
  (pr-str form-params))

(defn- coerce-transit-form-params [type {:keys [form-params transit-opts]}]
  (when-not transit-enabled?
    (throw (ex-info (format (str "Can't encode form params as "
                                 "\"application/transit+%s\". "
                                 "Transit dependency not loaded.")
                            (name type))
                    {:type :transit-not-loaded
                     :form-params form-params
                     :transit-opts transit-opts
                     :transit-type type})))
  (transit-encode form-params type transit-opts))

(defmethod coerce-form-params :application/transit+json [req]
  (coerce-transit-form-params :json req))

(defmethod coerce-form-params :application/transit+msgpack [req]
  (coerce-transit-form-params :msgpack req))

(defmethod coerce-form-params :application/json
  [{:keys [form-params json-opts]}]
  (when-not json-enabled?
    (throw (ex-info (str "Can't encode form params as \"application/json\". "
                         "Cheshire dependency not loaded.")
                    {:type :cheshire-not-loaded
                     :form-params form-params
                     :json-opts json-opts})))
  (json-encode form-params json-opts))

(defmethod coerce-form-params :default [{:keys [content-type
                                                multi-param-style
                                                form-params
                                                form-param-encoding]}]
  (if form-param-encoding
    (generate-query-string-with-encoding form-params
                                         form-param-encoding multi-param-style)
    (generate-query-string form-params
                           (content-type-value content-type)
                           multi-param-style)))

(defn- form-params-request
  [{:keys [form-params content-type request-method]
    :or {content-type :x-www-form-urlencoded}
    :as req}]
  (if (and form-params (#{:post :put :patch :delete} request-method))
    (-> req
        (dissoc :form-params)
        (assoc :content-type (content-type-value content-type)
               :body (coerce-form-params req)))
    req))

(defn wrap-form-params
  "Middleware wrapping the submission or form parameters."
  [client]
  (fn
    ([req]
     (client (form-params-request req)))
    ([req respnd raise]
     (client (form-params-request req) respnd raise))))

(defn- nest-params
  [request param-key]
  (if-let [params (request param-key)]
    (assoc request param-key (prewalk
                              #(if (and (vector? %) (map? (second %)))
                                 (let [[fk m] %]
                                   (reduce
                                    (fn [m [sk v]]
                                      (assoc m (str (name fk)
                                                    \[ (name sk) \]) v))
                                    {}
                                    m))
                                 %)
                              params))
    request))

(defn- nest-params-request
  [{:keys [flatten-nested-keys] :as req}]
  (if (seq flatten-nested-keys)
    (reduce
     nest-params
     req
     flatten-nested-keys)
    req))

(defn wrap-nested-params
  "Middleware wrapping nested parameters for query strings."
  [client]
  (fn
    ([req]
     (client (nest-params-request req)))
    ([req respond raise]
     (client (nest-params-request req) respond raise))))

(defn- nested-keys-to-flatten
  [{:keys [flatten-nested-keys] :as req}]
  (when (and (or (not (nil? (opt req :ignore-nested-query-string)))
                 (not (nil? (opt req :flatten-nested-form-params))))
             flatten-nested-keys)
    (throw (IllegalArgumentException.
            (str "only :flatten-nested-keys or :ignore-nested-query-string/"
                 ":flatten-nested-keys may be specified, not both"))))
  (let [iqs-key (when-not (opt req :ignore-nested-query-string) :query-params)
        ifp-key (when (opt req :flatten-nested-form-params) :form-params)]
    (or flatten-nested-keys
        (remove nil? (list iqs-key ifp-key)))))

(defn wrap-flatten-nested-params
  "Middleware wrapping options for whether or not to flatten `:query-params` and
  `:form-params`. Modifies the request by adding a `:flatten-nested-keys`
  sequence of the nested keys that will be flattened."
  [client]
  (fn
    ([req]
     (client
      (assoc req :flatten-nested-keys (nested-keys-to-flatten req))))
    ([req respond raise]
     (client
      (assoc req :flatten-nested-keys (nested-keys-to-flatten req))
      respond raise))))

(defn- url-request
  [req]
  (if-let [url (:url req)]
    (-> req (dissoc :url) (merge (parse-url url)))
    req))

(defn wrap-url
  "Middleware wrapping request URL parsing."
  [client]
  (fn
    ([req]
     (client (url-request req)))
    ([req respond raise]
     (client (url-request req) respond raise))))

(defn wrap-unknown-host
  "Middleware ignoring unknown hosts when the :ignore-unknown-host? option
  is set."
  [client]
  (fn
    ([req]
     (try
       (client req)
       (catch Exception e
         (if (= (type (root-cause e)) UnknownHostException)
           (when-not (opt req :ignore-unknown-host)
             (throw (root-cause e)))
           (throw (root-cause e))))))
    ([req respond raise]
     (client (assoc req :unknown-host-respond respond) respond raise))))

(defn wrap-lower-case-headers
  "Middleware lowercasing all headers, as per RFC (case-insensitive) and
  Ring spec."
  [client]
  (let [lower-case-headers
        #(if-let [headers (:headers %1)]
           (assoc %1 :headers (util/lower-case-keys headers))
           %1)]
    (fn
      ([req]
       (-> (client (lower-case-headers req))
           (lower-case-headers)))
      ([req respond raise]
       (client (lower-case-headers req)
               #(respond (lower-case-headers %))
               raise)))))

(defn- request-timing-response
  [resp start]
  (assoc resp :request-time (- (System/currentTimeMillis) start)))

(defn wrap-request-timing
  "Middleware that times the request, putting the total time (in milliseconds)
  of the request into the :request-time key in the response."
  [client]
  (fn
    ([req]
     (let [start (System/currentTimeMillis)
           resp (client req)]
       (request-timing-response resp start)))
    ([req respond raise]
     (let [start (System/currentTimeMillis)]
       (client req
               #(respond (request-timing-response % start))
               raise)))))

<<<<<<< HEAD
=======
(defn check-conflicting-socket-capture-opts
  "Checks whether the request has multually exclusive options for socket capturing."
  [req]
  (when (util/opt req :capture-socket)
    (when (or (some req #{:connection-manager :insecure})
              conn/*connection-manager*)
      (throw
       (IllegalArgumentException.
        (str "capturing sockets cannot be used with custom or "
             "insecure connection manager"))))))

(defn wrap-capture-socket-traffic
  "Middleware that uses a Socket proxy that can capture raw bytes being sent,
  returning them in a :raw-socket-str and :raw-socket-bytes parameters in the
  response."
  [client]
  (fn wrap-capture-socket-traffic-fn
    ([req]
     (check-conflicting-socket-capture-opts req)
     (if (util/opt req :capture-socket)
       (let [baos (ByteArrayOutputStream.)
             cm (conn/make-capturing-socket-conn-manager baos)
             resp (client (assoc req :connection-manager cm))
             bytes (.toByteArray baos)
             charset (or (:body-encoding req)
                         (:character-encoding req)
                         StandardCharsets/UTF_8)]
         (assoc resp
                :raw-socket-bytes bytes
                :raw-socket-str (String. bytes charset)))
       (client req)))
    ([req respond raise]
     (if (util/opt req :capture-socket)
       (throw
        (IllegalArgumentException.
         (str "capturing socket traffic does not currently "
              "work with async requests")))
       (client req respond raise)))))

>>>>>>> a7e86256
(def default-middleware
  "The default list of middleware clj-http uses for wrapping requests."
  [wrap-request-timing
   wrap-header-map
   wrap-query-params
   wrap-basic-auth
   wrap-oauth
   wrap-user-info
   wrap-url
   wrap-decompression
   wrap-input-coercion
   ;; put this before output-coercion, so additional charset
   ;; headers can be used if desired
   wrap-additional-header-parsing
   wrap-output-coercion
   wrap-capture-socket-traffic
   wrap-exceptions
   wrap-accept
   wrap-accept-encoding
   wrap-content-type
   wrap-form-params
   wrap-nested-params
   wrap-flatten-nested-params
   wrap-method
   wrap-cookies
   wrap-links
   wrap-unknown-host])

(def ^:dynamic
  *current-middleware*
  "Available at any time to retrieve the middleware being used.
  Automatically bound when `with-middleware` is used."
  default-middleware)

(defn wrap-request
  "Returns a batteries-included HTTP request function corresponding to the given
  core client. See default-middleware for the middleware wrappers that are used
  by default"
  [request]
  (reduce (fn wrap-request* [request middleware]
            (middleware request))
          request
          default-middleware))

(def ^:dynamic request
  "Executes the HTTP request corresponding to the given map and returns
  the response map for corresponding to the resulting HTTP response.

  In addition to the standard Ring request keys, the following keys are also
  recognized:
  * :url
  * :method
  * :query-params
  * :basic-auth
  * :content-type
  * :accept
  * :accept-encoding
  * :as

  The following keys make an async HTTP request, like ring's CPS handler.
  * :async?
  * :respond
  * :raise

  The following additional behaviors are also automatically enabled:
  * Exceptions are thrown for status codes other than 200-207, 300-303, or 307
  * Gzip and deflate responses are accepted and decompressed
  * Input and output bodies are coerced as required and indicated by the :as
  option."
  (wrap-request #'core/request))

;; Inline function to throw a slightly more readable exception when
;; the URL is nil
(definline check-url! [url]
  `(when (nil? ~url)
     (throw (IllegalArgumentException. "Host URL cannot be nil"))))

(defn- request*
  [req [respond raise]]
  (if (opt req :async)
    (if (some nil? [respond raise])
      (throw (IllegalArgumentException.
              "If :async? is true, you must pass respond and raise"))
      (request (dissoc req :respond :raise) respond raise))
    (request req)))

(defn get
  "Like #'request, but sets the :method and :url as appropriate."
  [url & [req & r]]
  (check-url! url)
  (request* (merge req {:method :get :url url}) r))

(defn head
  "Like #'request, but sets the :method and :url as appropriate."
  [url & [req & r]]
  (check-url! url)
  (request* (merge req {:method :head :url url}) r))

(defn post
  "Like #'request, but sets the :method and :url as appropriate."
  [url & [req & r]]
  (check-url! url)
  (request* (merge req {:method :post :url url}) r))

(defn put
  "Like #'request, but sets the :method and :url as appropriate."
  [url & [req & r]]
  (check-url! url)
  (request* (merge req {:method :put :url url}) r))

(defn delete
  "Like #'request, but sets the :method and :url as appropriate."
  [url & [req & r]]
  (check-url! url)
  (request* (merge req {:method :delete :url url}) r))

(defn options
  "Like #'request, but sets the :method and :url as appropriate."
  [url & [req & r]]
  (check-url! url)
  (request* (merge req {:method :options :url url}) r))

(defn copy
  "Like #'request, but sets the :method and :url as appropriate."
  [url & [req & r]]
  (check-url! url)
  (request* (merge req {:method :copy :url url}) r))

(defn move
  "Like #'request, but sets the :method and :url as appropriate."
  [url & [req & r]]
  (check-url! url)
  (request* (merge req {:method :move :url url}) r))

(defn patch
  "Like #'request, but sets the :method and :url as appropriate."
  [url & [req & r]]
  (check-url! url)
  (request* (merge req {:method :patch :url url}) r))

(defmacro with-middleware
  "Perform the body of the macro with a custom middleware list.

  It is highly recommended to at least include:
  clj-http.client/wrap-url
  clj-http.client/wrap-method

  Unless you really know what you are doing."
  [middleware & body]
  `(let [m# ~middleware]
     (binding [*current-middleware* m#
               clj-http.client/request (reduce #(%2 %1)
                                               clj-http.core/request
                                               m#)]
       ~@body)))

(defmacro with-additional-middleware
  "Perform the body of the macro with a list of additional middleware.

  The given `middleware-seq' is concatenated to the beginning of the
  `*current-middleware*' sequence."
  [middleware-seq & body]
  `(with-middleware (concat ~middleware-seq *current-middleware*)
     ~@body))

(defmacro with-connection-pool
  "Macro to execute the body using a connection manager. Creates a
  PoolingHttpClientConnectionManager to use for all requests within the
  body of the expression. An option map is allowed to set options for the
  connection manager.

  The following options are supported:

  :timeout - Time that connections are left open before automatically closing
  default: 5
  :threads - Maximum number of threads that will be used for connecting
  default: 4
  :default-per-route - Maximum number of simultaneous connections per host
  default: 2
  :insecure? - Boolean flag to specify allowing insecure HTTPS connections
  default: false

  :keystore - keystore file path or KeyStore instance to be used for
  connection manager
  :keystore-pass - keystore password
  :trust-store - trust store file path or KeyStore instance to be used for
  connection manager
  :trust-store-pass - trust store password

  Note that :insecure? and :keystore/:trust-store options are mutually exclusive

  If the value 'nil' is specified or the value is not set, the default value
  will be used."
  [opts & body]
  ;; I'm leaving the connection bindable for now because in the
  ;; future I'm toying with the idea of managing the connection
  ;; manager yourself and passing it into the request
  `(let [cm# (conn/make-reusable-conn-manager ~opts)]
     (binding [conn/*connection-manager* cm#]
       (try
         ~@body
         (finally
           (conn/shutdown-manager
            ^PoolingHttpClientConnectionManager
            cm#))))))

(defn reuse-pool
  "A helper function takes a request options map and a response map respond
  from a pooled async request, the returned options map will be set to reuse
  the connection pool which used by the former request"
  [options response]
  (if-let [info (:pooling-info response)]
    (assoc options :pooling-info info)
    options))

(defmacro with-async-connection-pool
  "Macro to execute the body using a connection manager. Creates a
  PoolingNHttpClientConnectionManager to use for all requests within the body of
  the expression. An option map is allowed to set options for the connection
  manager.

  Handles the same options as `with-connection-pool` plus:
  :io-config which should be a map containing some of the following keys:

  :connect-timeout - int the default connect timeout value for connection
    requests (default 0, meaning no timeout)
  :interest-op-queued - boolean, whether or not I/O interest operations are to
    be queued and executed asynchronously or to be applied to the underlying
    SelectionKey immediately (default false)
  :io-thread-count - int, the number of I/O dispatch threads to be used
    (default is the number of available processors)
  :rcv-buf-size - int the default value of the SO_RCVBUF parameter for
    newly created sockets (default is 0, meaning the system default)
  :select-interval - long, time interval in milliseconds at which to check for
    timed out sessions and session requests (default 1000)
  :shutdown-grace-period - long, grace period in milliseconds to wait for
    individual worker threads to terminate cleanly (default 500)
  :snd-buf-size - int, the default value of the SO_SNDBUF parameter for
    newly created sockets (default is 0, meaning the system default)
  :so-keep-alive - boolean, the default value of the SO_KEEPALIVE parameter for
    newly created sockets (default false)
  :so-linger - int, the default value of the SO_LINGER parameter for
    newly created sockets (default -1)
  :so-timeout - int, the default socket timeout value for I/O operations
    (default 0, meaning no timeout)
  :tcp-no-delay - boolean, the default value of the TCP_NODELAY parameter for
    newly created sockets (default true)

  If the value 'nil' is specified or the value is not set, the default value
  will be used."
  [opts & body]
  `(let [cm# (conn/make-reuseable-async-conn-manager ~opts)]
     (binding [conn/*async-connection-manager* cm#]
       (try
         ~@body
         (finally
<<<<<<< HEAD
           (.shutdown
            ^PoolingNHttpClientConnectionManager
=======
           (conn/shutdown-manager
            ^PoolingAsyncClientConnectionManager
>>>>>>> a7e86256
            cm#))))))<|MERGE_RESOLUTION|>--- conflicted
+++ resolved
@@ -9,14 +9,8 @@
             [clojure.java.io :as io]
             [clojure.stacktrace :refer [root-cause]]
             [clojure.string :as str]
-<<<<<<< HEAD
-            [clojure.walk :refer [keywordize-keys prewalk]]
-            [slingshot.slingshot :refer [throw+]])
+            [clojure.walk :refer [keywordize-keys prewalk]])
   (:import (java.io InputStream File ByteArrayOutputStream ByteArrayInputStream EOFException BufferedReader)
-=======
-            [clojure.walk :refer [keywordize-keys prewalk]])
-  (:import (java.io InputStream File ByteArrayOutputStream ByteArrayInputStream)
->>>>>>> a7e86256
            (java.net URL UnknownHostException)
            (java.nio.charset StandardCharsets)
            (org.apache.hc.core5.http ContentType)
@@ -276,79 +270,6 @@
     ((:respond req) resp)
     resp))
 
-<<<<<<< HEAD
-(defn- redirects-response
-  [client
-   {:keys [request-method max-redirects redirects-count trace-redirects url]
-    :or {redirects-count 1 trace-redirects []
-         ;; max-redirects default taken from Firefox
-         max-redirects 20}
-    :as req} {:keys [status] :as resp}]
-  (let [resp-r (assoc resp :trace-redirects
-                      (if url
-                        (conj trace-redirects url)
-                        trace-redirects))]
-    (cond
-      (false? (opt req :follow-redirects))
-      (respond* resp req)
-      (not (redirect? resp-r))
-      (respond* resp-r req)
-      (and max-redirects (> redirects-count max-redirects))
-      (if (opt req :throw-exceptions)
-        (throw+ resp-r "Too many redirects: %s" redirects-count)
-        (respond* resp-r req))
-      (= 303 status)
-      (follow-redirect client (assoc req :request-method :get
-                                     :redirects-count (inc redirects-count))
-                       resp-r)
-      (#{301 302} status)
-      (cond
-        (#{:get :head} request-method)
-        (follow-redirect client (assoc req :redirects-count
-                                       (inc redirects-count)) resp-r)
-        (opt req :force-redirects)
-        (follow-redirect client (assoc req
-                                       :request-method :get
-                                       :redirects-count (inc redirects-count))
-                         resp-r)
-        :else
-        (respond* resp-r req))
-      (#{307 308} status)
-      (if (or (#{:get :head} request-method)
-              (opt req :force-redirects))
-        (follow-redirect client (assoc req :redirects-count
-                                       (inc redirects-count)) resp-r)
-        (respond* resp-r req))
-      :else
-      (respond* resp-r req))))
-
-(defn ^:deprecated wrap-redirects
-  "Middleware that follows redirects in the response. A slingshot exception is
-  thrown if too many redirects occur. Options
-
-  :follow-redirects - default:true, whether to follow redirects
-  :max-redirects - default:20, maximum number of redirects to follow
-  :force-redirects - default:false, force redirecting methods to GET requests
-
-  In the response:
-
-  :redirects-count - number of redirects
-  :trace-redirects - vector of sites the request was redirected from"
-  [client]
-  (fn
-    ([req]
-     (redirects-response client req (client req)))
-    ([req respond raise]
-     (client req
-             #(redirects-response client
-                                  (assoc req :async? true
-                                         :respond respond
-                                         :raise raise)
-                                  %)
-             raise))))
-
-=======
->>>>>>> a7e86256
 ;; Multimethods for Content-Encoding dispatch automatically
 ;; decompressing response bodies
 (defmulti decompress-body
@@ -450,7 +371,6 @@
     (assoc resp :body (io/reader body :encoding charset))))
 
 (defn coerce-json-body
-<<<<<<< HEAD
   [request {:keys [body] :as resp} keyword? & [charset]]
   {:pre [json-enabled?]}
   (let [charset (or charset (response-charset resp))
@@ -458,29 +378,6 @@
                (decode-json-body body keyword? charset)
                (util/force-string body charset))]
     (assoc resp :body body)))
-=======
-  [{:keys [coerce] :as request}
-   {:keys [body status] :as resp} keyword? strict? & [charset]]
-  (let [^String charset (or charset (-> resp :content-type-params :charset)
-                            "UTF-8")
-        body (util/force-byte-array body)
-        decode-func (if strict? json-decode-strict json-decode)]
-    (if json-enabled?
-      (cond
-        (= coerce :always)
-        (assoc resp :body (decode-func (String. ^"[B" body charset) keyword?))
-
-        (and (unexceptional-status-for-request? request status)
-             (or (nil? coerce) (= coerce :unexceptional)))
-        (assoc resp :body (decode-func (String. ^"[B" body charset) keyword?))
-
-        (and (not (unexceptional-status-for-request? request status))
-             (= coerce :exceptional))
-        (assoc resp :body (decode-func (String. ^"[B" body charset) keyword?))
-
-        :else (assoc resp :body (String. ^"[B" body charset)))
-      (assoc resp :body (String. ^"[B" body charset)))))
->>>>>>> a7e86256
 
 (defn coerce-clojure-body
   [_request {:keys [body] :as resp}]
@@ -493,7 +390,6 @@
                                 (read-string body))))))
 
 (defn coerce-transit-body
-<<<<<<< HEAD
   [{:keys [transit-opts] :as request}
    {:keys [body] :as resp} type & [charset]]
   {:pre [transit-enabled?]}
@@ -502,33 +398,6 @@
                (parse-transit (util/force-stream body) type transit-opts)
                (util/force-string body charset))]
     (assoc resp :body body)))
-=======
-  [{:keys [transit-opts coerce] :as request}
-   {:keys [body status] :as resp} type & [charset]]
-  (let [^String charset (or charset (-> resp :content-type-params :charset)
-                            "UTF-8")
-        body (util/force-byte-array body)]
-    (if-not (empty? body)
-      (if transit-enabled?
-        (cond
-          (= coerce :always)
-          (assoc resp :body (parse-transit
-                             (ByteArrayInputStream. body) type transit-opts))
-
-          (and (unexceptional-status-for-request? request status)
-               (or (nil? coerce) (= coerce :unexceptional)))
-          (assoc resp :body (parse-transit
-                             (ByteArrayInputStream. body) type transit-opts))
-
-          (and (not (unexceptional-status-for-request? request status))
-               (= coerce :exceptional))
-          (assoc resp :body (parse-transit
-                             (ByteArrayInputStream. body) type transit-opts))
-
-          :else (assoc resp :body (String. ^"[B" body charset)))
-        (assoc resp :body (String. ^"[B" body charset)))
-      (assoc resp :body nil))))
->>>>>>> a7e86256
 
 (defn coerce-form-urlencoded-body
   [_request {:keys [body] :as resp}]
@@ -1129,8 +998,7 @@
                #(respond (request-timing-response % start))
                raise)))))
 
-<<<<<<< HEAD
-=======
+
 (defn check-conflicting-socket-capture-opts
   "Checks whether the request has multually exclusive options for socket capturing."
   [req]
@@ -1170,7 +1038,6 @@
               "work with async requests")))
        (client req respond raise)))))
 
->>>>>>> a7e86256
 (def default-middleware
   "The default list of middleware clj-http uses for wrapping requests."
   [wrap-request-timing
@@ -1427,11 +1294,6 @@
        (try
          ~@body
          (finally
-<<<<<<< HEAD
-           (.shutdown
-            ^PoolingNHttpClientConnectionManager
-=======
            (conn/shutdown-manager
             ^PoolingAsyncClientConnectionManager
->>>>>>> a7e86256
             cm#))))))