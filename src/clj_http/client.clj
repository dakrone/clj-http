--- conflicted
+++ resolved
@@ -740,7 +740,7 @@
     (generate-query-string-with-encoding params encoding multi-param-style)))
 
 (defn- query-params-request
-  [{:keys [query-params content-type]
+  [{:keys [query-params content-type multi-param-style]
       :or {content-type :x-www-form-urlencoded}
       :as req}]
   (if query-params
@@ -752,36 +752,19 @@
                        new-query-string))
                    (generate-query-string
                      query-params
-                     (content-type-value content-type))))
+                     (content-type-value content-type)
+                     multi-param-style)))
     req))
 
 (defn wrap-query-params
   "Middleware converting the :query-params option to a querystring on
   the request."
   [client]
-<<<<<<< HEAD
   (fn
     ([req]
      (client (query-params-request req)))
     ([req respond raise]
      (client (query-params-request req) respond raise))))
-=======
-  (fn [{:keys [query-params content-type multi-param-style]
-       :or {content-type :x-www-form-urlencoded}
-       :as req}]
-    (if query-params
-      (client (-> req (dissoc :query-params)
-                  (update-in [:query-string]
-                             (fn [old-query-string new-query-string]
-                               (if-not (empty? old-query-string)
-                                 (str old-query-string "&" new-query-string)
-                                 new-query-string))
-                             (generate-query-string
-                              query-params
-                              (content-type-value content-type)
-                              multi-param-style))))
-      (client req))))
->>>>>>> aa8e2a72
 
 (defn basic-auth-value [basic-auth]
   (let [basic-auth (if (string? basic-auth)
