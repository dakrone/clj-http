--- conflicted
+++ resolved
@@ -1,10 +1,9 @@
 (ns clj-http.conn-mgr
   "Utility methods for Scheme registries and HTTP connection managers"
   (:require [clj-http.util :refer [opt]]
-<<<<<<< HEAD
             [clojure.java.io :as io]
             [clojure.string :as str])
-  (:import java.net.InetSocketAddress
+  (:import [java.net InetSocketAddress Proxy Proxy$Type Socket]
            java.security.KeyStore
            [javax.net.ssl HostnameVerifier KeyManager SSLContext TrustManager]
            org.apache.commons.io.output.TeeOutputStream
@@ -19,7 +18,7 @@
            [org.apache.hc.core5.ssl SSLContexts TrustStrategy]
            org.apache.hc.core5.util.TimeValue))
 
-;; -- Helpers  -----------------------------------------------------------------
+;; -- Interop Helpers  ---------------------------------------------------------
 (defn into-inetaddress [socks-proxy-address]
   (cond
     (instance? InetSocketAddress socks-proxy-address)
@@ -31,25 +30,7 @@
     :else
     (throw (IllegalArgumentException. "Unable to coerce into inetaddress"))))
 
-;; -- SocketFactory Helpers  ---------------------------------------------------
-=======
-            [clojure.java.io :as io])
-  (:import [java.net InetSocketAddress Proxy Proxy$Type Socket]
-           java.security.KeyStore
-           [javax.net.ssl HostnameVerifier KeyManager SSLContext TrustManager]
-           [org.apache.http.config ConnectionConfig Registry RegistryBuilder SocketConfig]
-           org.apache.http.conn.HttpClientConnectionManager
-           org.apache.http.conn.socket.PlainConnectionSocketFactory
-           [org.apache.http.conn.ssl DefaultHostnameVerifier NoopHostnameVerifier SSLConnectionSocketFactory SSLContexts TrustStrategy]
-           [org.apache.http.impl.conn BasicHttpClientConnectionManager PoolingHttpClientConnectionManager]
-           org.apache.http.impl.nio.conn.PoolingNHttpClientConnectionManager
-           org.apache.http.impl.nio.DefaultHttpClientIODispatch
-           [org.apache.http.impl.nio.reactor DefaultConnectingIOReactor IOReactorConfig]
-           [org.apache.http.nio.conn NHttpClientConnectionManager NoopIOSessionStrategy]
-           org.apache.http.nio.conn.ssl.SSLIOSessionStrategy
-           org.apache.http.nio.protocol.HttpAsyncRequestExecutor))
-
-;; -- Interop Helpers  ---------------------------------------------------------
+
 (defn ^Registry into-registry [registry]
   (cond
     (instance? Registry registry)
@@ -65,7 +46,6 @@
     (throw (IllegalArgumentException. "Cannot coerce into a Registry"))))
 
 ;; -- SocketFactory  -----------------------------------------------------------
->>>>>>> 1c751431
 (defn ^SSLConnectionSocketFactory SSLGenericSocketFactory
   "Given a function that returns a new socket, create an
   SSLConnectionSocketFactory that will use that socket."
@@ -87,16 +67,13 @@
     (createSocket [context]
       (socket-factory))))
 
-<<<<<<< HEAD
 ;; -- Custom SSL Contexts  -----------------------------------------------------
-=======
 (defn socks-proxied-socket
   "Create a Socket proxied through socks, using the given hostname and port"
   [^String hostname ^Integer port]
   (Socket. (Proxy. Proxy$Type/SOCKS (InetSocketAddress. hostname port))))
 
 ;; -- SSL Contexts  ------------------------------------------------------------
->>>>>>> 1c751431
 (defn ^KeyStore get-keystore*
   [keystore-file keystore-type ^String keystore-pass]
   (when keystore-file
@@ -150,26 +127,12 @@
   "Creates a SSL Context that trusts all material."
   []
   (-> (SSLContexts/custom)
-<<<<<<< HEAD
       (.loadTrustMaterial (reify TrustStrategy
-=======
-      (.loadTrustMaterial nil (reify TrustStrategy
->>>>>>> 1c751431
                             (isTrusted [_ chain auth-type] true)))
       (.build)))
 
 (defn ^SSLContext get-ssl-context
   "Gets the SSL Context from a request or connection pool settings"
-<<<<<<< HEAD
-  [{:keys [keystore trust-store key-managers trust-managers] :as req}]
-  (cond (or keystore trust-store)
-        (ssl-context-for-keystore req)
-
-        (or key-managers trust-managers)
-        (ssl-context-for-trust-or-key-manager req)
-
-        (opt req :insecure)
-=======
   [{:keys [keystore trust-store key-managers trust-managers] :as config}]
   (cond (or keystore trust-store)
         (ssl-context-for-keystore config)
@@ -178,13 +141,11 @@
         (ssl-context-for-trust-or-key-manager config)
 
         (opt config :insecure)
->>>>>>> 1c751431
         (ssl-context-insecure)
 
         :else
         (SSLContexts/createDefault)))
 
-<<<<<<< HEAD
 ;; -- Connection Configurations  -----------------------------------------------
 (defn ^SocketConfig get-socket-config
   "Creates a socket config from a map.
@@ -250,126 +211,9 @@
     (.build builder)))
 
 ;; -- Connection Managers  -----------------------------------------------------
-(defn into-registry [registry]
-  (cond
-    (instance? Registry registry)
-    registry
-
-    (map? registry)
-    (let [registry-builder (RegistryBuilder/create)]
-      (doseq [[k v] registry]
-        (.register registry-builder k v))
-      (.build registry-builder))
-
-    :else
-    (throw (IllegalArgumentException. "Expected a registry"))))
-
 ;; TODO: take documentation from make-reusable-conn-manager
 (defn ^PoolingHttpClientConnectionManager make-conn-manager
   "Creates a blocking connection manager with the specified options.
-=======
-(defn ^HostnameVerifier get-hostname-verifier [config]
-  (if (opt config :insecure)
-    NoopHostnameVerifier/INSTANCE
-    (DefaultHostnameVerifier.)))
-
-;; -- Connection Managers  -----------------------------------------------------
-(defn make-socks-proxied-conn-manager
-  "Given an optional hostname and a port, create a connection manager that's
-  proxied using a SOCKS proxy."
-  ([^String hostname ^Integer port]
-   (make-socks-proxied-conn-manager hostname port {}))
-  ([^String hostname ^Integer port
-    {:keys [keystore keystore-type keystore-pass
-            trust-store trust-store-type trust-store-pass
-            trust-managers key-managers] :as config}]
-   (let [socket-factory #(socks-proxied-socket hostname port)
-         registry (into-registry
-                   {"http" (PlainGenericSocketFactory socket-factory)
-                    "https" (SSLGenericSocketFactory socket-factory (get-ssl-context config))})]
-     (PoolingHttpClientConnectionManager. registry))))
-
-(defn ^BasicHttpClientConnectionManager make-regular-conn-manager
-  [{:keys [dns-resolver
-           keystore trust-store
-           key-managers trust-managers
-           socket-timeout] :as config}]
-
-  (let [registry (into-registry
-                  {"http" (PlainConnectionSocketFactory/getSocketFactory)
-                   "https" (SSLConnectionSocketFactory.
-                            (get-ssl-context config)
-                            (get-hostname-verifier config))})
-        conn-manager (BasicHttpClientConnectionManager. registry
-                                                        nil nil
-                                                        dns-resolver)]
-    (when socket-timeout
-      (.setSocketConfig conn-manager
-                        (-> (.getSocketConfig conn-manager)
-                            (SocketConfig/copy)
-                            (.setSoTimeout socket-timeout) ;modify only the socket-timeout
-                            (.build))))
-    conn-manager))
-
-(defn- ^DefaultConnectingIOReactor make-ioreactor
-  [{:keys [connect-timeout interest-op-queued io-thread-count rcv-buf-size
-           select-interval shutdown-grace-period snd-buf-size
-           so-keep-alive so-linger so-timeout tcp-no-delay]}]
-  (as-> (IOReactorConfig/custom) c
-    (if-some [v connect-timeout] (.setConnectTimeout c v) c)
-    (if-some [v interest-op-queued] (.setInterestOpQueued c v) c)
-    (if-some [v io-thread-count] (.setIoThreadCount c v) c)
-    (if-some [v rcv-buf-size] (.setRcvBufSize c v) c)
-    (if-some [v select-interval] (.setSelectInterval c v) c)
-    (if-some [v shutdown-grace-period] (.setShutdownGracePeriod c v) c)
-    (if-some [v snd-buf-size] (.setSndBufSize c v) c)
-    (if-some [v so-keep-alive] (.setSoKeepAlive c v) c)
-    (if-some [v so-linger] (.setSoLinger c v) c)
-    (if-some [v so-timeout] (.setSoTimeout c v) c)
-    (if-some [v tcp-no-delay] (.setTcpNoDelay c v) c)
-    (DefaultConnectingIOReactor. (.build c))))
-
-(defn ^PoolingNHttpClientConnectionManager
-  make-regular-async-conn-manager
-  [{:keys [keystore trust-store
-           key-managers trust-managers] :as config}]
-  (let [^Registry registry (into-registry
-                            {"http" (NoopIOSessionStrategy/INSTANCE)
-                             "https" (SSLIOSessionStrategy.
-                                      (get-ssl-context config)
-                                      (get-hostname-verifier config))})
-        io-reactor (make-ioreactor {:shutdown-grace-period 1})]
-    (doto (PoolingNHttpClientConnectionManager. io-reactor registry)
-      (.setMaxTotal 1))))
-
-(definterface ReuseableAsyncConnectionManager)
-
-;; need the fully qualified class name because this fn is later used in a
-;; macro from a different ns
-(defn ^org.apache.http.impl.conn.PoolingHttpClientConnectionManager
-  make-reusable-conn-manager*
-  "Given an timeout and optional insecure? flag, create a
-  PoolingHttpClientConnectionManager with <timeout> seconds set as the
-  timeout value."
-  [{:keys [dns-resolver
-           timeout
-           keystore trust-store
-           key-managers trust-managers] :as config}]
-  (let [registry (into-registry
-                  {"http" (PlainConnectionSocketFactory/getSocketFactory)
-                   "https" (SSLConnectionSocketFactory.
-                            (get-ssl-context config)
-                            (get-hostname-verifier config))})]
-    (PoolingHttpClientConnectionManager.
-     registry nil nil dns-resolver timeout java.util.concurrent.TimeUnit/SECONDS)))
-
-(defn reusable? [conn-mgr]
-  (or (instance? PoolingHttpClientConnectionManager conn-mgr)
-      (instance? ReuseableAsyncConnectionManager conn-mgr)))
-
-(defn ^PoolingHttpClientConnectionManager make-reusable-conn-manager
-  "Creates a default pooling connection manager with the specified options.
->>>>>>> 1c751431
 
   The following options are supported:
 
@@ -409,7 +253,6 @@
 
   If the value 'nil' is specified or the value is not set, the default value
   will be used."
-<<<<<<< HEAD
   [{:keys [connection-time-to-live
            pool-reuse-policy
            default-socket-config
@@ -459,41 +302,6 @@
 
 
 (defn ^PoolingAsyncClientConnectionManager make-async-conn-manager
-=======
-  [opts]
-  (let [timeout (or (:timeout opts) 5)
-        threads (or (:threads opts) 4)
-        default-per-route (:default-per-route opts)
-        insecure? (opt opts :insecure)
-        leftovers (dissoc opts :timeout :threads :insecure? :insecure)
-        conn-man (make-reusable-conn-manager* (merge {:timeout timeout
-                                                      :insecure? insecure?}
-                                                     leftovers))]
-    (.setMaxTotal conn-man threads)
-    (when default-per-route
-      (.setDefaultMaxPerRoute conn-man default-per-route))
-    conn-man))
-
-(defn- ^PoolingNHttpClientConnectionManager make-reusable-async-conn-manager*
-  [{:keys [dns-resolver
-           timeout keystore trust-store io-config
-           key-managers trust-managers] :as config}]
-  (let [registry (into-registry
-                  {"http" (NoopIOSessionStrategy/INSTANCE)
-                   "https" (SSLIOSessionStrategy.
-                            (get-ssl-context config)
-                            (get-hostname-verifier config))})
-        io-reactor (make-ioreactor io-config)
-        protocol-handler (HttpAsyncRequestExecutor.)
-        io-event-dispatch (DefaultHttpClientIODispatch. protocol-handler
-                                                        ConnectionConfig/DEFAULT)]
-    (future (.execute io-reactor io-event-dispatch))
-    (proxy [PoolingNHttpClientConnectionManager ReuseableAsyncConnectionManager]
-        [io-reactor nil registry nil dns-resolver timeout
-         java.util.concurrent.TimeUnit/SECONDS])))
-
-(defn ^PoolingNHttpClientConnectionManager make-reusable-async-conn-manager
->>>>>>> 1c751431
   "Creates a default pooling async connection manager with the specified
   options. Handles the same options as make-reusable-conn-manager plus
   :io-config which should be a map containing some of the following keys:
