--- conflicted
+++ resolved
@@ -3,10 +3,7 @@
   (:import (java.io File InputStream)
            (org.apache.http.entity ContentType)
            (org.apache.http.entity.mime MultipartEntityBuilder)
-<<<<<<< HEAD
-=======
            (org.apache.http.entity.mime HttpMultipartMode)
->>>>>>> 29116c59
            (org.apache.http.entity.mime.content ContentBody
                                                 ByteArrayBody
                                                 FileBody
@@ -129,17 +126,6 @@
   content)
 
 (defn create-multipart-entity
-<<<<<<< HEAD
-  "Takes a multipart vector of maps and creates a MultipartFormEntity with each
-  map added as a part, depending on the type of content."
-  [multipart]
-  (let [mp-builder (MultipartEntityBuilder/create)]
-    (doseq [m multipart]
-      (let [name (or (:part-name m) (:name m))
-            part (make-multipart-body m)]
-        (.addPart mp-builder name part)))
-    (.build mp-builder)))
-=======
   "Takes a multipart vector of maps and creates a MultipartEntity with each map
   added as a part, depending on the type of content. If a mime-subtype or
   multipart-mode are specified, they are set on the multipart builder, otherwise
@@ -155,5 +141,4 @@
       (let [name (or (:part-name m) (:name m))
             part (make-multipart-body m)]
         (.addPart mp-entity name part)))
-    (.build mp-entity)))
->>>>>>> 29116c59
+    (.build mp-entity)))