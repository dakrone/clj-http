--- conflicted
+++ resolved
@@ -1,17 +1,6 @@
 (ns clj-http.multipart
   "Namespace used for clj-http to create multipart entities and bodies."
   (:import (java.io File InputStream)
-<<<<<<< HEAD
-           (org.apache.http.entity ContentType)
-           (org.apache.http.entity.mime MultipartEntityBuilder)
-           (org.apache.http.entity.mime HttpMultipartMode)
-           (org.apache.http.entity.mime.content ContentBody
-                                                ByteArrayBody
-                                                FileBody
-                                                InputStreamBody
-                                                StringBody)
-           (org.apache.http Consts)))
-=======
            (java.nio.charset Charset)
            (org.apache.hc.client5.http.entity.mime ByteArrayBody
                                                    ContentBody
@@ -21,7 +10,6 @@
                                                    MultipartEntityBuilder
                                                    StringBody)
            (org.apache.hc.core5.http ContentType)))
->>>>>>> a7e86256
 
 ;; we don't need to make a fake byte-array every time, only once
 (def byte-array-type (type (byte-array 0)))
@@ -138,7 +126,6 @@
   content)
 
 (defn create-multipart-entity
-<<<<<<< HEAD
   "Takes a multipart vector of maps and creates a MultipartEntity with each
   map added as a part, depending on the type of content."
   [multipart {:keys [mime-subtype multipart-mode multipart-charset]
@@ -149,18 +136,6 @@
                     (.setMimeSubtype mime-subtype))]
     (when multipart-charset
       (.setCharset mp-entity (encoding-to-charset multipart-charset)))
-=======
-  "Takes a multipart vector of maps and creates a MultipartEntity with each map
-  added as a part, depending on the type of content. If a mime-subtype or
-  multipart-mode are specified, they are set on the multipart builder, otherwise
-  'form-data' and strict mode are used."
-  [multipart mime-subtype multipart-mode]
-  (let [mp-entity (doto (MultipartEntityBuilder/create)
-                    (.setMimeSubtype (or mime-subtype "form-data")))]
-    (if multipart-mode
-      (.setMode mp-entity multipart-mode)
-      (.setStrictMode mp-entity))
->>>>>>> a7e86256
     (doseq [m multipart]
       (let [name (or (:part-name m) (:name m))
             part (make-multipart-body m)]
