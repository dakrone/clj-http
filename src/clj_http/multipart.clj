(ns clj-http.multipart
  "Namespace used for clj-http to create multipart entities and bodies."
  (:import (java.io File InputStream)
           (org.apache.http.entity ContentType)
           (org.apache.http.entity.mime MultipartEntityBuilder)
           (org.apache.http.entity.mime HttpMultipartMode)
           (org.apache.http.entity.mime.content ContentBody
                                                ByteArrayBody
                                                FileBody
                                                InputStreamBody
                                                StringBody)
           (org.apache.http Consts)))

;; we don't need to make a fake byte-array every time, only once
(def byte-array-type (type (byte-array 0)))

(defmulti
  make-multipart-body
  "Create a body object from the given map, dispatching on the type of its
   content. By default supported content body types are:
   - String
   - byte array (requires providing name)
   - InputStream (requires providing name)
   - File
   - org.apache.http.entity.mime.content.ContentBody (which is just returned)"
  (fn [multipart] (type (:content multipart))))

(defmethod make-multipart-body nil
  [multipart]
  (throw (Exception. "Multipart content cannot be nil")))

(defmethod make-multipart-body :default
  [multipart]
  (throw (Exception. (str "Unsupported type for multipart content: "
                          (type (:content multipart))))))

(defmethod make-multipart-body File
  ;; Create a FileBody object from the given map, requiring at least :content
  [{:keys [^String name ^String mime-type ^File content ^String encoding]}]
  (cond
    (and name mime-type content encoding)
    (FileBody. content (ContentType/create mime-type encoding) name)

    (and mime-type content encoding)
    (FileBody. content (ContentType/create mime-type encoding))

    (and name mime-type content)
    (FileBody. content (ContentType/create mime-type) name)

    (and mime-type content)
    (FileBody. content (ContentType/create mime-type))

    content
    (FileBody. content)

    :else
    (throw (Exception. "Multipart file body must contain at least :content"))))

(defmethod make-multipart-body InputStream
  ;; Create an InputStreamBody object from the given map, requiring at least
  ;; :content and :name. If no :length is specified, clj-http will use
  ;; chunked transfer-encoding, if :length is specified, clj-http will
  ;; workaround things be proxying the InputStreamBody to return a length.
  [{:keys [^String name ^String mime-type ^InputStream content length]}]
  (cond
    (and content name length)
    (if mime-type
      (proxy [InputStreamBody] [content (ContentType/create mime-type) name]
        (getContentLength []
          length))
      (proxy [InputStreamBody] [content name]
        (getContentLength []
          length)))

    (and content mime-type name)
    (InputStreamBody. content (ContentType/create mime-type) name)

    (and content name)
    (InputStreamBody. content name)

    :else
    (throw (Exception. (str "Multipart input stream body must contain "
                            "at least :content and :name")))))

(defmethod make-multipart-body byte-array-type
  ;; Create a ByteArrayBody object from the given map, requiring at least
  ;; :content and :name.
  [{:keys [^String name ^String mime-type ^bytes content]}]
  (cond
    (and content name mime-type)
    (ByteArrayBody. content (ContentType/create mime-type) name)

    (and content name)
    (ByteArrayBody. content name)

    :else
    (throw (Exception. (str "Multipart byte array body must contain "
                            "at least :content and :name")))))

(defmulti  ^java.nio.charset.Charset encoding-to-charset class)
(defmethod encoding-to-charset nil [encoding] nil)
(defmethod encoding-to-charset java.nio.charset.Charset [encoding] encoding)
(defmethod encoding-to-charset java.lang.String [encoding]
  (java.nio.charset.Charset/forName encoding))

(defmethod make-multipart-body String
  ;; Create a StringBody object from the given map, requiring at least :content.
  ;; If :encoding is specified, it will be created using the Charset for that
  ;; encoding.
  [{:keys [^String mime-type ^String content encoding]}]
  (cond
    (and content mime-type encoding)
    (StringBody.
     content (ContentType/create mime-type (encoding-to-charset encoding)))

    (and content encoding)
    (StringBody.
     content (ContentType/create "text/plain" (encoding-to-charset encoding)))

    content
    (StringBody. content (ContentType/create "text/plain" Consts/UTF_8))))

(defmethod make-multipart-body ContentBody
  ;; Use provided org.apache.http.entity.mime.content.ContentBody directly
  [{:keys [^ContentBody content]}]
  content)

(defn create-multipart-entity
  "Takes a multipart vector of maps and creates a MultipartEntity with each
  map added as a part, depending on the type of content."
<<<<<<< HEAD
  [multipart mime-subtype]
  (let [mp-entity (doto (MultipartEntityBuilder/create)
                    (.setStrictMode)
                    (.setCharset (encoding-to-charset "UTF-8"))
                    (.setMimeSubtype (or mime-subtype "form-data")))]
    (doseq [m multipart]
      (let [name (or (:part-name m) (:name m))
            part (make-multipart-body m)]
        (.addPart mp-entity name part)))
    (.build mp-entity)))
=======
  ([multipart]
    (create-multipart-entity multipart HttpMultipartMode/STRICT))
  ([multipart multipart-mode]
   (let [mp-entity (MultipartEntity. multipart-mode
                                     nil
                                     (encoding-to-charset "UTF-8"))]
     (doseq [m multipart]
       (let [name (or (:part-name m) (:name m))
             part (make-multipart-body m)]
         (.addPart mp-entity name part)))
     mp-entity)))
>>>>>>> e7d19357
<|MERGE_RESOLUTION|>--- conflicted
+++ resolved
@@ -126,29 +126,19 @@
   content)
 
 (defn create-multipart-entity
-  "Takes a multipart vector of maps and creates a MultipartEntity with each
-  map added as a part, depending on the type of content."
-<<<<<<< HEAD
-  [multipart mime-subtype]
+  "Takes a multipart vector of maps and creates a MultipartEntity with each map
+  added as a part, depending on the type of content. If a mime-subtype or
+  multipart-mode are specified, they are set on the multipart builder, otherwise
+  'form-data' and strict mode are used."
+  [multipart mime-subtype multipart-mode]
   (let [mp-entity (doto (MultipartEntityBuilder/create)
-                    (.setStrictMode)
                     (.setCharset (encoding-to-charset "UTF-8"))
                     (.setMimeSubtype (or mime-subtype "form-data")))]
+    (if multipart-mode
+      (.setMode mp-entity multipart-mode)
+      (.setStrictMode mp-entity))
     (doseq [m multipart]
       (let [name (or (:part-name m) (:name m))
             part (make-multipart-body m)]
         (.addPart mp-entity name part)))
-    (.build mp-entity)))
-=======
-  ([multipart]
-    (create-multipart-entity multipart HttpMultipartMode/STRICT))
-  ([multipart multipart-mode]
-   (let [mp-entity (MultipartEntity. multipart-mode
-                                     nil
-                                     (encoding-to-charset "UTF-8"))]
-     (doseq [m multipart]
-       (let [name (or (:part-name m) (:name m))
-             part (make-multipart-body m)]
-         (.addPart mp-entity name part)))
-     mp-entity)))
->>>>>>> e7d19357
+    (.build mp-entity)))