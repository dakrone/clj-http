(ns clj-http.test.client-test
  (:require [cheshire.core :as json]
            [clj-http.client :as client]
            [clj-http.conn-mgr :as conn]
            [clj-http.test.core-test :refer [run-server localhost]]
            [clj-http.util :as util]
            [clojure.java.io :refer [resource]]
            [clojure.string :as str]
            [clojure.test :refer :all]
            [cognitect.transit :as transit]
<<<<<<< HEAD
            [ring.util.codec :refer [form-decode-str]]
            [ring.middleware.nested-params :refer [parse-nested-keys]])
  (:import (java.io ByteArrayInputStream)
           (java.nio.charset StandardCharsets)
           (java.net UnknownHostException)
           (org.apache.hc.core5.http HttpEntity)
           (org.apache.logging.log4j LogManager)))
=======
            [ring.middleware.nested-params :refer [parse-nested-keys]]
            [ring.util.codec :refer [form-decode-str]]
            [slingshot.slingshot :refer [try+]])
  (:import java.io.ByteArrayInputStream
           java.net.UnknownHostException
           org.apache.http.HttpEntity
           org.apache.logging.log4j.LogManager))
>>>>>>> 1c751431

(defonce logger (LogManager/getLogger "clj-http.test.client-test"))

(def base-req
  {:scheme :http
   :server-name "localhost"
   :server-port 18080})

(defn request
  ([req]
   (client/request (merge base-req req)))
  ([req respond raise]
   (client/request (merge base-req req) respond raise)))

(defn parse-form-params [s]
  (->> (str/split (form-decode-str s) #"&")
       (map #(str/split % #"="))
       (map #(vector
              (map keyword (parse-nested-keys (first %)))
              (second %)))
       (reduce (fn [m [ks v]]
                 (assoc-in m ks v)) {})))

(deftest ^:integration roundtrip
  (run-server)
  ;; roundtrip with scheme as a keyword
  (let [resp (request {:uri "/get" :method :get})]
    (is (= 200 (:status resp)))
    (is (= "close" (get-in resp [:headers "connection"])))
    (is (= "get" (:body resp))))
  ;; roundtrip with scheme as a string
  (let [resp (request {:uri "/get" :method :get
                       :scheme "http"})]
    (is (= 200 (:status resp)))
    (is (= "close" (get-in resp [:headers "connection"])))
    (is (= "get" (:body resp))))
  (let [params {:a "1" :b "2"}]
    (doseq [[content-type read-fn]
            [[nil (comp parse-form-params slurp)]
             [:x-www-form-urlencoded (comp parse-form-params slurp)]
             [:edn (comp read-string slurp)]
             [:transit+json #(client/parse-transit % :json)]
             [:transit+msgpack #(client/parse-transit % :msgpack)]]]
      (let [resp (request {:uri "/post"
                           :as :stream
                           :method :post
                           :content-type content-type
                           :form-params params})]
        (is (= 200 (:status resp)))
        (is (= "close" (get-in resp [:headers "connection"])))
        (is (= params (read-fn (:body resp)))
            (str "failed with content-type [" content-type "]"))))))

(deftest ^:integration roundtrip-async
  (run-server)
  ;; roundtrip with scheme as a keyword
  (let [resp (promise)
        exception (promise)
        _ (request {:uri "/get" :method :get
                    :async? true} resp exception)]
    (is (= 200 (:status @resp)))
    (is (= "close" (get-in @resp [:headers "connection"])))
    (is (= "get" (:body @resp)))
    (is (not (realized? exception))))
  ;; roundtrip with scheme as a string
  (let [resp (promise)
        exception (promise)
        _ (request {:uri "/get" :method :get
                    :scheme "http"
                    :async? true} resp exception)]
    (is (= 200 (:status @resp)))
    (is (= "close" (get-in @resp [:headers "connection"])))
    (is (= "get" (:body @resp)))
    (is (not (realized? exception))))

  (let [params {:a "1" :b "2"}]
    (doseq [[content-type read-fn]
            [[nil (comp parse-form-params slurp)]
             [:x-www-form-urlencoded (comp parse-form-params slurp)]
             [:edn (comp read-string slurp)]
             [:transit+json #(client/parse-transit % :json)]
             [:transit+msgpack #(client/parse-transit % :msgpack)]]]
      (let [resp (promise)
            exception (promise)
            _ (request {:uri "/post"
                        :as :stream
                        :method :post
                        :content-type content-type
                        :flatten-nested-keys []
                        :form-params params
                        :async? true} resp exception)]
        (is (= 200 (:status @resp)))
        (is (= "close" (get-in @resp [:headers "connection"])))
        (is (= params (read-fn (:body @resp))))
        (is (not (realized? exception)))))))

(def ^:dynamic *test-dynamic-var* nil)

(deftest ^:integration async-preserves-dynamic-variable-bindings
  (run-server)
  (let [expected-var "cat"]
    (binding [*test-dynamic-var* expected-var]
      (let [test-fn (fn [uri success-p fail-p]
                      (request {:uri    uri
                                :method :get
                                :scheme "http"
                                :async? true}
                               (fn [_]
                                 (deliver success-p *test-dynamic-var*)
                                 (deliver fail-p :success))
                               (fn [_]
                                 (deliver success-p :fail)
                                 (deliver fail-p *test-dynamic-var*))))]
        (testing "dynamic variables on success responses"
          (let [success-p (promise)
                fail-p    (promise)]
            (test-fn "/get" success-p fail-p)
            (is (= @success-p expected-var *test-dynamic-var*))
            (is (= @fail-p :success)
                "Verify that we went through the success path, not the failure")))

        (testing "dynamic variables on fail responses"
          (let [success-p (promise)
                fail-p    (promise)]
            (test-fn "/json-bad" success-p fail-p)
            (is (= @success-p :fail)
                "Verify that we went through the failure path, not the success")
            (is (= @fail-p expected-var *test-dynamic-var*))))))))

(deftest ^:integration multipart-async
  (run-server)
  (let [resp (promise)
        exception (promise)
        _ (request {:uri "/post" :method :post
                    :async? true
                    :multipart [{:name "title" :content "some-file"}
                                {:name "Content/Type" :content "text/plain"}
                                {:name "file"
                                 :content (clojure.java.io/file
                                           "test-resources/m.txt")}]}
                   resp
                   exception)]
    (is (= 200 (:status @resp)))
    (is (not (realized? exception)))
    #_(when (realized? exception) (prn @exception)))

  ;; Regression Testing https://github.com/dakrone/clj-http/issues/560
  (testing "multipart uploads larger than 25kb"
    (let [resp (promise)
          exception (promise)
          ;; assumption: file > 5kb
          file (clojure.java.io/file "test-resources/big_array_json.json")

          _ (request {:uri "/post" :method :post
                      :async? true
                      :multipart [{:name "part-1" :content file}
                                  {:name "part-2" :content file}
                                  {:name "part-3" :content file}
                                  {:name "part-4" :content file}
                                  {:name "part-5" :content file}]}
                     resp
                     exception)]
      (is (= 200 (:status (deref resp 500 :failed))))
      (is (not (realized? exception))))))

(deftest ^:integration nil-input
  (is (thrown-with-msg? Exception #"Host URL cannot be nil"
                        (client/get nil)))
  (is (thrown-with-msg? Exception #"Host URL cannot be nil"
                        (client/post nil)))
  (is (thrown-with-msg? Exception #"Host URL cannot be nil"
                        (client/put nil)))
  (is (thrown-with-msg? Exception #"Host URL cannot be nil"
                        (client/delete nil))))

(defn async-identity-client
  "A async client which simply respond the request"
  [request respond raise]
  (respond request))

(defn is-passed [middleware req]
  (let [client (middleware identity)]
    (is (= req (client req)))))

(defn is-passed-async [middleware req]
  (let [client (middleware async-identity-client)
        resp (promise)
        exception (promise)
        _ (client req resp exception)]
    (is (= req @resp))
    (is (not (realized? exception)))))

(defn is-applied [middleware req-in req-out]
  (let [client (middleware identity)]
    (is (= req-out (client req-in)))))

(defn is-applied-async [middleware req-in req-out]
  (let [client (middleware async-identity-client)
        resp (promise)
        exception (promise)
        _ (client req-in resp exception)]
    (is (= req-out @resp))
    (is (not (realized? exception)))))

(deftest throw-on-exceptional
  (let [client (fn [req] {:status 500})
        e-client (client/wrap-exceptions client)]
    (is (thrown-with-msg? Exception #"500"
                          (e-client {}))))
  (let [client (fn [req] {:status 500 :body "foo"})
        e-client (client/wrap-exceptions client)]
    (is (thrown-with-msg? Exception #":body"
                          (e-client {:throw-entire-message? true})))))

(deftest throw-on-custom-exceptional
  (let [client (fn [req] {:status 201})
        e-client (client/wrap-exceptions client)]
    (is (thrown-with-msg? Exception #"201"
                          (e-client {:unexceptional-status #{200}})))))

(deftest throw-type-field
  (let [client (fn [req] {:status 500})
        e-client (client/wrap-exceptions client)]
    (try
      (e-client {})
      (catch Exception e
        (if (= :clj-http.client/unexceptional-status (:type (ex-data e)))
          (is true)
          (is false ":type selector was not caught."))))))

(deftest throw-on-exceptional-async
  (let [client (fn [req respond raise]
                 (try
                   (respond {:status 500})
                   (catch Throwable ex
                     (raise ex))))
        e-client (client/wrap-exceptions client)
        resp (promise)
        exception (promise)
        _ (e-client {} resp exception)]
    (is (thrown-with-msg? Exception #"500"
                          (throw @exception))))
  (let [client (fn [req respond raise]
                 (try
                   (respond {:status 500 :body "foo"})
                   (catch Throwable ex
                     (raise ex))))
        e-client (client/wrap-exceptions client)
        resp (promise)
        exception (promise)
        _ (e-client {:throw-entire-message? true} resp exception)]
    (is (thrown-with-msg? Exception #":body"
                          (throw @exception)))))

(deftest pass-on-non-exceptional
  (let [client (fn [req] {:status 200})
        e-client (client/wrap-exceptions client)
        resp (e-client {})]
    (is (= 200 (:status resp)))))

(deftest pass-on-custom-non-exceptional
  (let [client (fn [req] {:status 500})
        e-client (client/wrap-exceptions client)
        resp (e-client {:unexceptional-status #{200 500}})]
    (is (= 500 (:status resp)))))

(deftest pass-on-non-exceptional-async
  (let [client (fn [req respond raise] (respond {:status 200}))
        e-client (client/wrap-exceptions client)
        resp (promise)
        exception (promise)
        _ (e-client {} resp exception)]
    (is (= 200 (:status @resp)))
    (is (not (realized? exception)))))

(deftest pass-on-exceptional-when-surpressed
  (let [client (fn [req] {:status 500})
        e-client (client/wrap-exceptions client)
        resp (e-client {:throw-exceptions false})]
    (is (= 500 (:status resp)))))

(deftest pass-on-exceptional-when-surpressed-async
  (let [client (fn [req respond raise] (respond {:status 500}))
        e-client (client/wrap-exceptions client)
        resp (promise)
        exception (promise)
        _ (e-client {:throw-exceptions false} resp exception)]
    (is (= 500 (:status @resp)))
    (is (not (realized? exception)))))

(deftest apply-on-compressed
  (let [client (fn [req]
                 (is (= "gzip, deflate"
                        (get-in req [:headers "accept-encoding"])))
                 {:body (util/gzip (util/utf8-bytes "foofoofoo"))
                  :headers {"content-encoding" "gzip"}})
        c-client (client/wrap-decompression client)
        resp (c-client {})]
    (is (= "foofoofoo" (util/utf8-string (:body resp))))
    (is (= "gzip" (:orig-content-encoding resp)))
    (is (= nil (get-in resp [:headers "content-encoding"])))))

(deftest apply-on-compressed-async
  (let [client (fn [req respond raise]
                 (is (= "gzip, deflate"
                        (get-in req [:headers "accept-encoding"])))
                 (respond {:body (util/gzip (util/utf8-bytes "foofoofoo"))
                           :headers {"content-encoding" "gzip"}}))
        c-client (client/wrap-decompression client)
        resp (promise)
        exception (promise)
        _ (c-client {} resp exception)]
    (is (= "foofoofoo" (util/utf8-string (:body @resp))))
    (is (= "gzip" (:orig-content-encoding @resp)))
    (is (= nil (get-in @resp [:headers "content-encoding"])))))

(deftest apply-on-deflated
  (let [client (fn [req]
                 (is (= "gzip, deflate"
                        (get-in req [:headers "accept-encoding"])))
                 {:body (util/deflate (util/utf8-bytes "barbarbar"))
                  :headers {"content-encoding" "deflate"}})
        c-client (client/wrap-decompression client)
        resp (c-client {})]
    (is (= "barbarbar" (-> resp :body util/force-byte-array util/utf8-string))
        "string correctly inflated")
    (is (= "deflate" (:orig-content-encoding resp)))
    (is (= nil (get-in resp [:headers "content-encoding"])))))

(deftest apply-on-deflated-async
  (let [client (fn [req respond raise]
                 (is (= "gzip, deflate"
                        (get-in req [:headers "accept-encoding"])))
                 (respond {:body (util/deflate (util/utf8-bytes "barbarbar"))
                           :headers {"content-encoding" "deflate"}}))
        c-client (client/wrap-decompression client)
        resp (promise)
        exception (promise)
        _ (c-client {} resp exception)]
    (is (= "barbarbar" (-> @resp :body util/force-byte-array util/utf8-string))
        "string correctly inflated")
    (is (= "deflate" (:orig-content-encoding @resp)))
    (is (= nil (get-in @resp [:headers "content-encoding"])))))

(deftest t-disabled-body-decompression
  (let [client (fn [req]
                 (is (not= "gzip, deflate"
                           (get-in req [:headers "accept-encoding"])))
                 {:body (util/deflate (util/utf8-bytes "barbarbar"))
                  :headers {"content-encoding" "deflate"}})
        c-client (client/wrap-decompression client)
        resp (c-client {:decompress-body false})]
    (is (= (slurp (util/inflate (util/deflate (util/utf8-bytes "barbarbar"))))
           (slurp (util/inflate (-> resp :body util/force-byte-array))))
        "string not inflated")
    (is (= nil (:orig-content-encoding resp)))
    (is (= "deflate" (get-in resp [:headers "content-encoding"])))))

(deftest t-weird-non-known-compression
  (let [client (fn [req]
                 (is (= "gzip, deflate"
                        (get-in req [:headers "accept-encoding"])))
                 {:body (util/utf8-bytes "foofoofoo")
                  :headers {"content-encoding" "pig-latin"}})
        c-client (client/wrap-decompression client)
        resp (c-client {})]
    (is (= "foofoofoo" (util/utf8-string (:body resp))))
    (is (= "pig-latin" (:orig-content-encoding resp)))
    (is (= "pig-latin" (get-in resp [:headers "content-encoding"])))))

(deftest pass-on-non-compressed
  (let [c-client (client/wrap-decompression (fn [req] {:body "foo"}))
        resp (c-client {:uri "/foo"})]
    (is (= "foo" (:body resp)))))

(deftest apply-on-accept
  (is-applied client/wrap-accept
              {:accept :json}
              {:headers {"accept" "application/json"}})
  (is-applied client/wrap-accept
              {:accept :transit+json}
              {:headers {"accept" "application/transit+json"}})
  (is-applied client/wrap-accept
              {:accept :transit+msgpack}
              {:headers {"accept" "application/transit+msgpack"}}))

(deftest apply-on-accept-async
  (is-applied-async client/wrap-accept
                    {:accept :json}
                    {:headers {"accept" "application/json"}})
  (is-applied-async client/wrap-accept
                    {:accept :transit+json}
                    {:headers {"accept" "application/transit+json"}})
  (is-applied-async client/wrap-accept
                    {:accept :transit+msgpack}
                    {:headers {"accept" "application/transit+msgpack"}}))

(deftest pass-on-no-accept
  (is-passed client/wrap-accept
             {:uri "/foo"}))

(deftest pass-on-no-accept-async
  (is-passed-async client/wrap-accept
                   {:uri "/foo"}))

(deftest apply-on-accept-encoding
  (is-applied client/wrap-accept-encoding
              {:accept-encoding [:identity :gzip]}
              {:headers {"accept-encoding" "identity, gzip"}}))

(deftest apply-custom-accept-encoding
  (testing "no custom encodings to accept"
    (is-applied (comp client/wrap-accept-encoding
                      client/wrap-decompression)
                {}
                {:headers {"accept-encoding" "gzip, deflate"}
                 :orig-content-encoding nil}))
  (testing "accept some custom encodings, but still include gzip and deflate"
    (is-applied (comp client/wrap-accept-encoding
                      client/wrap-decompression)
                {:accept-encoding [:foo :bar]}
                {:headers {"accept-encoding" "foo, bar, gzip, deflate"}
                 :orig-content-encoding nil}))
  (testing "accept some custom encodings, but exclude gzip and deflate"
    (is-applied (comp client/wrap-accept-encoding
                      client/wrap-decompression)
                {:accept-encoding [:foo :bar] :decompress-body false}
                {:headers {"accept-encoding" "foo, bar"}
                 :decompress-body false})))

(deftest pass-on-no-accept-encoding
  (is-passed client/wrap-accept-encoding
             {:uri "/foo"}))

(deftest apply-on-output-coercion
  (let [client (fn [req] {:body (util/utf8-bytes "foo")})
        o-client (client/wrap-output-coercion client)
        resp (o-client {:uri "/foo"})]
    (is (= "foo" (:body resp)))))

(deftest apply-on-output-coercion-async
  (let [client (fn [req respond raise]
                 (respond {:body (util/utf8-bytes "foo")}))
        o-client (client/wrap-output-coercion client)
        resp (promise)
        exception (promise)
        _ (o-client {:uri "/foo"} resp exception)]
    (is (= "foo" (:body @resp)))
    (is (not (realized? exception)))))

(deftest pass-on-no-output-coercion
  (let [client (fn [req] {:body nil})
        o-client (client/wrap-output-coercion client)
        resp (o-client {:uri "/foo"})]
    (is (nil? (:body resp))))
  (let [the-stream (ByteArrayInputStream. (byte-array []))
        client (fn [req] {:body the-stream})
        o-client (client/wrap-output-coercion client)
        resp (o-client {:uri "/foo" :as :stream})]
    (is (= the-stream (:body resp))))
  (let [client (fn [req] {:body :thebytes})
        o-client (client/wrap-output-coercion client)
        resp (o-client {:uri "/foo" :as :byte-array})]
    (is (= :thebytes (:body resp)))))

(deftest pass-on-no-output-coercion-async
  (let [client (fn [req] {:body nil})
        o-client (client/wrap-output-coercion client)
        resp (o-client {:uri "/foo"})]
    (is (nil? (:body resp))))
  (let [the-stream (ByteArrayInputStream. (byte-array []))
        client (fn [req] {:body the-stream})
        o-client (client/wrap-output-coercion client)
        resp (o-client {:uri "/foo" :as :stream})]
    (is (= the-stream (:body resp))))
  (let [client (fn [req] {:body :thebytes})
        o-client (client/wrap-output-coercion client)
        resp (o-client {:uri "/foo" :as :byte-array})]
    (is (= :thebytes (:body resp)))))

(deftest apply-on-input-coercion
  (let [i-client (client/wrap-input-coercion identity)
        resp (i-client {:body "foo"})
        resp2 (i-client {:body "foo2" :body-encoding "ASCII"})
        data (slurp (.getContent ^HttpEntity (:body resp)))
        data2 (slurp (.getContent ^HttpEntity (:body resp2)))]
    (is (= "UTF-8" (:character-encoding resp)))
    (is (= "foo" data))
    (is (= "ASCII" (:character-encoding resp2)))
    (is (= "foo2" data2))))

(deftest apply-on-input-coercion-async
  (let [i-client (client/wrap-input-coercion (fn [request respond raise]
                                               (respond request)))
        resp (promise)
        _ (i-client {:body "foo"} resp nil)
        resp2 (promise)
        _ (i-client {:body "foo2" :body-encoding "ASCII"} resp2 nil)
        data (slurp (.getContent ^HttpEntity (:body @resp)))
        data2 (slurp (.getContent ^HttpEntity (:body @resp2)))]
    (is (= "UTF-8" (:character-encoding @resp)))
    (is (= "foo" data))
    (is (= "ASCII" (:character-encoding @resp2)))
    (is (= "foo2" data2))))

(deftest pass-on-no-input-coercion
  (is-passed client/wrap-input-coercion
             {:body nil}))

(deftest pass-on-no-input-coercion
  (is-passed-async client/wrap-input-coercion
                   {:body nil}))

(deftest no-length-for-input-stream
  (let [i-client (client/wrap-input-coercion identity)
        resp1 (i-client {:body (ByteArrayInputStream. (util/utf8-bytes "foo"))})
        resp2 (i-client {:body (ByteArrayInputStream. (util/utf8-bytes "foo"))
                         :length 3})
        ^HttpEntity body1 (:body resp1)
        ^HttpEntity body2 (:body resp2)]
    (is (= -1 (.getContentLength body1)))
    (is (= 3 (.getContentLength body2)))))

(deftest apply-on-content-type
  (is-applied client/wrap-content-type
              {:content-type :json}
              {:headers {"content-type" "application/json"}
               :content-type :json})
  (is-applied client/wrap-content-type
              {:content-type :json :character-encoding "UTF-8"}
              {:headers {"content-type" "application/json; charset=UTF-8"}
               :content-type :json :character-encoding "UTF-8"})
  (is-applied client/wrap-content-type
              {:content-type :transit+json}
              {:headers {"content-type" "application/transit+json"}
               :content-type :transit+json})
  (is-applied client/wrap-content-type
              {:content-type :transit+msgpack}
              {:headers {"content-type" "application/transit+msgpack"}
               :content-type :transit+msgpack}))

(deftest apply-on-content-type-async
  (is-applied-async client/wrap-content-type
                    {:content-type :json}
                    {:headers {"content-type" "application/json"}
                     :content-type :json})
  (is-applied-async client/wrap-content-type
                    {:content-type :json :character-encoding "UTF-8"}
                    {:headers {"content-type" "application/json; charset=UTF-8"}
                     :content-type :json :character-encoding "UTF-8"})
  (is-applied-async client/wrap-content-type
                    {:content-type :transit+json}
                    {:headers {"content-type" "application/transit+json"}
                     :content-type :transit+json})
  (is-applied-async client/wrap-content-type
                    {:content-type :transit+msgpack}
                    {:headers {"content-type" "application/transit+msgpack"}
                     :content-type :transit+msgpack}))

(deftest pass-on-no-content-type
  (is-passed client/wrap-content-type
             {:uri "/foo"}))

(deftest apply-on-query-params
  (is-applied client/wrap-query-params
              {:query-params {"foo" "bar" "dir" "<<"}}
              {:query-string "foo=bar&dir=%3C%3C"})
  (is-applied client/wrap-query-params
              {:query-string "foo=1"
               :query-params {"foo" ["2" "3"]}}
              {:query-string "foo=1&foo=2&foo=3"}))

(deftest apply-on-query-params-async
  (is-applied-async client/wrap-query-params
                    {:query-params {"foo" "bar" "dir" "<<"}}
                    {:query-string "foo=bar&dir=%3C%3C"})
  (is-applied-async client/wrap-query-params
                    {:query-string "foo=1"
                     :query-params {"foo" ["2" "3"]}}
                    {:query-string "foo=1&foo=2&foo=3"}))

(deftest pass-on-no-query-params
  (is-passed client/wrap-query-params
             {:uri "/foo"}))

(deftest apply-on-basic-auth
  (is-applied client/wrap-basic-auth
              {:basic-auth ["Aladdin" "open sesame"]}
              {:headers {"authorization"
                         "Basic QWxhZGRpbjpvcGVuIHNlc2FtZQ=="}}))

(deftest apply-on-basic-auth-async
  (is-applied-async client/wrap-basic-auth
                    {:basic-auth ["Aladdin" "open sesame"]}
                    {:headers {"authorization"
                               "Basic QWxhZGRpbjpvcGVuIHNlc2FtZQ=="}}))

(deftest pass-on-no-basic-auth
  (is-passed client/wrap-basic-auth
             {:uri "/foo"}))

(deftest apply-on-oauth
  (is-applied client/wrap-oauth
              {:oauth-token "my-token"}
              {:headers {"authorization"
                         "Bearer my-token"}}))

(deftest apply-on-oauth-async
  (is-applied-async client/wrap-oauth
                    {:oauth-token "my-token"}
                    {:headers {"authorization"
                               "Bearer my-token"}}))

(deftest pass-on-no-oauth
  (is-passed client/wrap-oauth
             {:uri "/foo"}))

(deftest apply-on-method
  (let [m-client (client/wrap-method identity)
        echo (m-client {:key :val :method :post})]
    (is (= :val (:key echo)))
    (is (= :post (:request-method echo)))
    (is (not (:method echo)))))

(deftest apply-on-method-async
  (let [m-client (client/wrap-method async-identity-client)
        echo (promise)
        exception (promise)
        _ (m-client {:key :val :method :post} echo exception)]
    (is (= :val (:key @echo)))
    (is (= :post (:request-method @echo)))
    (is (not (:method @echo)))))

(deftest pass-on-no-method
  (let [m-client (client/wrap-method identity)
        echo (m-client {:key :val})]
    (is (= :val (:key echo)))
    (is (not (:request-method echo)))))

(deftest apply-on-url
  (let [u-client (client/wrap-url identity)
        resp (u-client {:url "http://google.com:8080/baz foo?bar=bat bit?"})]
    (is (= :http (:scheme resp)))
    (is (= "google.com" (:server-name resp)))
    (is (= 8080 (:server-port resp)))
    (is (= "/baz%20foo" (:uri resp)))
    (is (= "bar=bat%20bit?" (:query-string resp)))))

(deftest apply-on-url
  (let [u-client (client/wrap-url async-identity-client)
        resp (promise)
        exception (promise)
        _ (u-client {:url "http://google.com:8080/baz foo?bar=bat bit?"}
                    resp exception)]
    (is (= :http (:scheme @resp)))
    (is (= "google.com" (:server-name @resp)))
    (is (= 8080 (:server-port @resp)))
    (is (= "/baz%20foo" (:uri @resp)))
    (is (= "bar=bat%20bit?" (:query-string @resp)))
    (is (not (realized? exception)))))

(deftest pass-on-no-url
  (let [u-client (client/wrap-url identity)
        resp (u-client {:uri "/foo"})]
    (is (= "/foo" (:uri resp)))))

(deftest provide-default-port
  (is (= nil  (-> "http://example.com/" client/parse-url :server-port)))
  (is (= 8080 (-> "http://example.com:8080/" client/parse-url :server-port)))
  (is (= nil  (-> "https://example.com/" client/parse-url :server-port)))
  (is (= 8443 (-> "https://example.com:8443/" client/parse-url :server-port)))
  (is (= "https://example.com:8443/"
         (-> "https://example.com:8443/" client/parse-url :url))))

(deftest decode-credentials-from-url
  (is (= "fred's diner:fred's password"
         (-> "http://fred%27s%20diner:fred%27s%20password@example.com/foo"
             client/parse-url
             :user-info))))

(deftest unparse-url
  (is (= "http://fred's diner:fred's password@example.com/foo"
         (-> "http://fred%27s%20diner:fred%27s%20password@example.com/foo"
             client/parse-url client/unparse-url)))
  (is (= "https://foo:bar@example.org:8080"
         (-> "https://foo:bar@example.org:8080"
             client/parse-url client/unparse-url)))
  (is (= "ftp://example.org?foo"
         (-> "ftp://example.org?foo"
             client/parse-url client/unparse-url))))

(defrecord Point [x y])

(def write-point
  "Write a point in Transit format."
  (transit/write-handler
   (constantly "point")
   (fn [point] [(:x point) (:y point)])
   (constantly nil)))

(def read-point
  "Read a point in Transit format."
  (transit/read-handler
   (fn [[x y]]
     (->Point x y))))

(def transit-opts
  "Transit read and write options."
  {:encode {:handlers {Point write-point}}
   :decode {:handlers {"point" read-point}}})

(def transit-opts-deprecated
  "Deprecated Transit read and write options."
  {:handlers {Point write-point "point" read-point}})

(deftest apply-on-form-params
  (testing "With form params"
    (let [param-client (client/wrap-form-params identity)
          resp (param-client {:request-method :post
                              :form-params (sorted-map :param1 "value1"
                                                       :param2 "value2")})]
      (is (= "param1=value1&param2=value2" (:body resp)))
      (is (= "application/x-www-form-urlencoded" (:content-type resp)))
      (is (not (contains? resp :form-params))))
    (let [param-client (client/wrap-form-params identity)
          resp (param-client {:request-method :put
                              :form-params (sorted-map :param1 "value1"
                                                       :param2 "value2")})]
      (is (= "param1=value1&param2=value2" (:body resp)))
      (is (= "application/x-www-form-urlencoded" (:content-type resp)))
      (is (not (contains? resp :form-params)))))

  (testing "With json form params"
    (let [param-client (client/wrap-form-params identity)
          params {:param1 "value1" :param2 "value2"}
          resp (param-client {:request-method :post
                              :content-type :json
                              :form-params params})]
      (is (= (json/encode params) (:body resp)))
      (is (= "application/json" (:content-type resp)))
      (is (not (contains? resp :form-params))))
    (let [param-client (client/wrap-form-params identity)
          params {:param1 "value1" :param2 "value2"}
          resp (param-client {:request-method :put
                              :content-type :json
                              :form-params params})]
      (is (= (json/encode params) (:body resp)))
      (is (= "application/json" (:content-type resp)))
      (is (not (contains? resp :form-params))))
    (let [param-client (client/wrap-form-params identity)
          params {:param1 "value1" :param2 "value2"}
          resp (param-client {:request-method :patch
                              :content-type :json
                              :form-params params})]
      (is (= (json/encode params) (:body resp)))
      (is (= "application/json" (:content-type resp)))
      (is (not (contains? resp :form-params))))
    (let [param-client (client/wrap-form-params identity)
          params {:param1 (java.util.Date. (long 0))}
          resp (param-client {:request-method :put
                              :content-type :json
                              :form-params params
                              :json-opts {:date-format "yyyy-MM-dd"}})]
      (is (= (json/encode params {:date-format "yyyy-MM-dd"}) (:body resp)))
      (is (= "application/json" (:content-type resp)))
      (is (not (contains? resp :form-params)))))

  (testing "With EDN form params"
    (doseq [method [:post :put :patch]]
      (let [param-client (client/wrap-form-params identity)
            params {:param1 "value1" :param2 (Point. 1 2)}
            resp (param-client {:request-method method
                                :content-type :edn
                                :form-params params})]
        (is (= (pr-str params) (:body resp)))
        (is (= "application/edn" (:content-type resp)))
        (is (not (contains? resp :form-params))))))

  (testing "With Transit/JSON form params"
    (doseq [method [:post :put :patch]]
      (let [param-client (client/wrap-form-params identity)
            params {:param1 "value1" :param2 (Point. 1 2)}
            resp (param-client {:request-method method
                                :content-type :transit+json
                                :form-params params
                                :transit-opts transit-opts})]
        (is (= params (client/parse-transit
                       (ByteArrayInputStream. (:body resp))
                       :json transit-opts)))
        (is (= "application/transit+json" (:content-type resp)))
        (is (not (contains? resp :form-params))))))

  (testing "With Transit/MessagePack form params"
    (doseq [method [:post :put :patch]]
      (let [param-client (client/wrap-form-params identity)
            params {:param1 "value1" :param2 "value2"}
            resp (param-client {:request-method method
                                :content-type :transit+msgpack
                                :form-params params
                                :transit-opts transit-opts})]
        (is (= params (client/parse-transit
                       (ByteArrayInputStream. (:body resp))
                       :msgpack transit-opts)))
        (is (= "application/transit+msgpack" (:content-type resp)))
        (is (not (contains? resp :form-params))))))

  (testing "With Transit/JSON form params and deprecated options"
    (let [param-client (client/wrap-form-params identity)
          params {:param1 "value1" :param2 (Point. 1 2)}
          resp (param-client {:request-method :post
                              :content-type :transit+json
                              :form-params params
                              :transit-opts transit-opts-deprecated})]
      (is (= params (client/parse-transit
                     (ByteArrayInputStream. (:body resp))
                     :json transit-opts-deprecated)))
      (is (= "application/transit+json" (:content-type resp)))
      (is (not (contains? resp :form-params)))))

  (testing "Ensure it does not affect GET requests"
    (let [param-client (client/wrap-form-params identity)
          resp (param-client {:request-method :get
                              :body "untouched"
                              :form-params {:param1 "value1"
                                            :param2 "value2"}})]
      (is (= "untouched" (:body resp)))
      (is (not (contains? resp :content-type)))))

  (testing "with no form params"
    (let [param-client (client/wrap-form-params identity)
          resp (param-client {:body "untouched"})]
      (is (= "untouched" (:body resp)))
      (is (not (contains? resp :content-type))))))

(deftest apply-on-form-params-async
  (testing "With form params"
    (let [param-client (client/wrap-form-params async-identity-client)
          resp (promise)
          exception (promise)
          _ (param-client {:request-method :post
                           :form-params (sorted-map :param1 "value1"
                                                    :param2 "value2")}
                          resp exception)]
      (is (= "param1=value1&param2=value2" (:body @resp)))
      (is (= "application/x-www-form-urlencoded" (:content-type @resp)))
      (is (not (contains? @resp :form-params)))
      (is (not (realized? exception))))
    (let [param-client (client/wrap-form-params async-identity-client)
          resp (promise)
          exception (promise)
          _ (param-client {:request-method :put
                           :form-params (sorted-map :param1 "value1"
                                                    :param2 "value2")}
                          resp exception)]
      (is (= "param1=value1&param2=value2" (:body @resp)))
      (is (= "application/x-www-form-urlencoded" (:content-type @resp)))
      (is (not (contains? @resp :form-params)))
      (is (not (realized? exception)))))

  (testing "Ensure it does not affect GET requests"
    (let [param-client (client/wrap-form-params async-identity-client)
          resp (promise)
          exception (promise)
          _ (param-client {:request-method :get
                           :body "untouched"
                           :form-params {:param1 "value1"
                                         :param2 "value2"}}
                          resp exception)]
      (is (= "untouched" (:body @resp)))
      (is (not (contains? @resp :content-type)))
      (is (not (realized? exception)))))

  (testing "with no form params"
    (let [param-client (client/wrap-form-params async-identity-client)
          resp (promise)
          exception (promise)
          _ (param-client {:body "untouched"} resp exception)]
      (is (= "untouched" (:body @resp)))
      (is (not (contains? @resp :content-type)))
      (is (not (realized? exception))))))

(deftest apply-on-nested-params
  (testing "nested parameter maps"
    (is-applied (comp client/wrap-form-params
                      client/wrap-nested-params)
                {:query-params {"foo" "bar"}
                 :form-params {"foo" "bar"}
                 :flatten-nested-keys [:query-params :form-params]}
                {:query-params {"foo" "bar"}
                 :form-params {"foo" "bar"}
                 :flatten-nested-keys [:query-params :form-params]})
    (is-applied (comp client/wrap-form-params
                      client/wrap-nested-params)
                {:query-params {"x" {"y" "z"}}
                 :form-params {"x" {"y" "z"}}
                 :flatten-nested-keys [:query-params]}
                {:query-params {"x[y]" "z"}
                 :form-params {"x" {"y" "z"}}
                 :flatten-nested-keys [:query-params]})
    (is-applied (comp client/wrap-form-params
                      client/wrap-nested-params)
                {:query-params {"a" {"b" {"c" "d"}}}
                 :form-params {"a" {"b" {"c" "d"}}}
                 :flatten-nested-keys [:form-params]}
                {:query-params {"a" {"b" {"c" "d"}}}
                 :form-params {"a[b][c]" "d"}
                 :flatten-nested-keys [:form-params]})
    (is-applied (comp client/wrap-form-params
                      client/wrap-nested-params)
                {:query-params {"a" {"b" {"c" "d"}}}
                 :form-params {"a" {"b" {"c" "d"}}}
                 :flatten-nested-keys [:query-params :form-params]}
                {:query-params {"a[b][c]" "d"}
                 :form-params {"a[b][c]" "d"}
                 :flatten-nested-keys [:query-params :form-params]}))

  (testing "not creating empty param maps"
    (is-applied client/wrap-query-params {} {})))

(deftest t-ignore-unknown-host
  (is (thrown? UnknownHostException (client/get "http://example.invalid")))
  (is (nil? (client/get "http://example.invalid"
                        {:ignore-unknown-host? true}))))

(deftest t-ignore-unknown-host-async
  (let [resp (promise) exception (promise)]
    (client/get "http://example.invalid"
                {:async? true} resp exception)
    (is (thrown? UnknownHostException (throw @exception))))
  (let [resp (promise) exception (promise)]
    (client/get "http://example.invalid"
                {:ignore-unknown-host? true
                 :async? true} resp exception)
    (is (nil? @resp))))

(deftest test-status-predicates
  (testing "2xx statuses"
    (doseq [s (range 200 299)]
      (is (client/success? {:status s}))
      (is (not (client/redirect? {:status s})))
      (is (not (client/client-error? {:status s})))
      (is (not (client/server-error? {:status s})))))
  (testing "3xx statuses"
    (doseq [s (range 300 399)]
      (is (not (client/success? {:status s})))
      (is (client/redirect? {:status s}))
      (is (not (client/client-error? {:status s})))
      (is (not (client/server-error? {:status s})))))
  (testing "4xx statuses"
    (doseq [s (range 400 499)]
      (is (not (client/success? {:status s})))
      (is (not (client/redirect? {:status s})))
      (is (client/client-error? {:status s}))
      (is (not (client/server-error? {:status s})))))
  (testing "5xx statuses"
    (doseq [s (range 500 599)]
      (is (not (client/success? {:status s})))
      (is (not (client/redirect? {:status s})))
      (is (not (client/client-error? {:status s})))
      (is (client/server-error? {:status s}))))
  (testing "409 Conflict"
    (is (client/conflict? {:status 409}))
    (is (not (client/conflict? {:status 201})))
    (is (not (client/conflict? {:status 404})))))

(deftest test-wrap-lower-case-headers
  (is (= {:status 404} ((client/wrap-lower-case-headers
                         (fn [r] r)) {:status 404})))
  (is (= {:headers {"content-type" "application/json"}}
         ((client/wrap-lower-case-headers
           #(do (is (= {:headers {"accept" "application/json"}} %1))
                {:headers {"Content-Type" "application/json"}}))
          {:headers {"Accept" "application/json"}}))))

(deftest t-request-timing
  (is (pos? (:request-time ((client/wrap-request-timing
                             (fn [r] (Thread/sleep 15) r)) {})))))

(deftest t-wrap-additional-header-parsing
  (let [^String text (slurp (resource "header-test.html"))
        client (fn [req] {:body (.getBytes text)})
        new-client (client/wrap-additional-header-parsing client)
        resp (new-client {:decode-body-headers true})
        resp2 (new-client {:decode-body-headers false})
        resp3 ((client/wrap-additional-header-parsing
                (fn [req] {:body nil})) {:decode-body-headers true})
        resp4 ((client/wrap-additional-header-parsing
                (fn [req] {:headers {"content-type" "application/pdf"}
                          :body (.getBytes text)}))
               {:decode-body-headers true})]
    (is (= {"content-type" "text/html; charset=Shift_JIS"
            "content-style-type" "text/css"
            "content-script-type" "text/javascript"}
           (:headers resp)))
    (is (nil? (:headers resp2)))
    (is (nil? (:headers resp3)))
    (is (= {"content-type" "application/pdf"} (:headers resp4)))))

(deftest t-wrap-additional-header-parsing-html5
  (let [^String text (slurp (resource "header-html5-test.html"))
        client (fn [req] {:body (.getBytes text)})
        new-client (client/wrap-additional-header-parsing client)
        resp (new-client {:decode-body-headers true})]
    (is (= {"content-type" "text/html; charset=UTF-8"}
           (:headers resp)))))

(deftest ^:integration t-request-without-url-set
  (run-server)
  ;; roundtrip with scheme as a keyword
  (let [resp (request {:uri "/redirect-to-get"
                       :method :get})]
    (is (= 200 (:status resp)))
    (is (= "close" (get-in resp [:headers "connection"])))
    (is (= "get" (:body resp)))))

(deftest ^:integration t-reusable-conn-mgrs
  (run-server)
  (let [cm (conn/make-conn-manager {:timeout 10 :insecure? false})
        resp1 (request {:uri "/redirect-to-get"
                        :method :get
                        :connection-manager cm})
        resp2 (request {:uri "/redirect-to-get"
                        :method :get})]
    (is (= 200 (:status resp1) (:status resp2)))
    (is (nil? (get-in resp1 [:headers "connection"]))
        "connection should remain open")
    (is (= "close" (get-in resp2 [:headers "connection"]))
        "connection should be closed")
    (conn/shutdown-manager cm)))

(deftest ^:integration t-reusable-async-conn-mgrs
  (run-server)
  (let [cm (conn/make-async-conn-manager {:timeout 10 :insecure? false})
        resp1 (promise) resp2 (promise)
        exce1 (promise) exce2 (promise)]
    (request {:async? true :uri "/redirect-to-get" :method :get :connection-manager cm}
             resp1
             exce1)
    (request {:async? true :uri "/redirect-to-get" :method :get}
             resp2
             exce2)
    (is (= 200 (:status @resp1) (:status @resp2)))
    (is (nil? (get-in @resp1 [:headers "connection"]))
        "connection should remain open")
    (is (= "close" (get-in @resp2 [:headers "connection"]))
        "connection should be closed")
    (is (not (realized? exce2)))
    (is (not (realized? exce1)))
    (conn/shutdown-manager cm)))

(deftest ^:integration t-with-async-pool
  (run-server)
  (client/with-async-connection-pool {}
    (let [resp1 (promise) resp2 (promise)
          exce1 (promise) exce2 (promise)]
      (request {:async? true :uri "/get" :method :get} resp1 exce1)
      (request {:async? true :uri "/get" :method :get} resp2 exce2)
      (is (= 200 (:status @resp1) (:status @resp2)))
      (is (not (realized? exce2)))
      (is (not (realized? exce1))))))

(deftest ^:integration t-with-async-pool-sleep
  (run-server)
  (client/with-async-connection-pool {}
    (let [resp1 (promise) resp2 (promise)
          exce1 (promise) exce2 (promise)]
      (request {:async? true :uri "/get" :method :get} resp1 exce1)
      (Thread/sleep 500)
      (request {:async? true :uri "/get" :method :get} resp2 exce2)
      (is (= 200 (:status @resp1) (:status @resp2)))
      (is (not (realized? exce2)))
      (is (not (realized? exce1))))))

(deftest ^:integration t-async-pool-wrap-exception
  (run-server)
  (client/with-async-connection-pool {}
    (let [resp1 (promise) resp2 (promise)
          exce1 (promise) exce2 (promise) count (atom 2)]
      (request {:async? true :uri "/error" :method :get} resp1 exce1)
      (Thread/sleep 500)
      (request {:async? true :uri "/get" :method :get} resp2 exce2)
      (is (realized? exce1))
      (is (not (realized? exce2)))
      (is (= 200 (:status (deref resp2 500 ::not-found)))))))

(deftest ^:integration t-async-pool-exception-when-start
  (run-server)
  (client/with-async-connection-pool {}
    (let [resp1 (promise) resp2 (promise)
          exce1 (promise) exce2 (promise)
          middleware (fn [client]
                       (fn [req resp raise] (throw (Exception.))))]
      (client/with-additional-middleware
        [middleware]
        (try (request {:async? true :uri "/error" :method :get} resp1 exce1)
             (catch Throwable ex))
        (Thread/sleep 500)
        (try (request {:async? true :uri "/get" :method :get} resp2 exce2)
             (catch Throwable ex))
        (is (not (realized? exce1)))
        (is (not (realized? exce2)))
        (is (not (realized? resp1)))
        (is (not (realized? resp2)))))))

(deftest ^:integration t-reuse-async-pool
  (run-server)
  (client/with-async-connection-pool {}
    (let [resp1 (promise) resp2 (promise)
          exce1 (promise) exce2 (promise)]
      (request {:async? true :uri "/get" :method :get}
               (fn [resp]
                 (resp1 resp)
                 (request (client/reuse-pool
                           {:async? true
                            :uri "/get"
                            :method :get}
                           resp)
                          resp2
                          exce2))
               exce1)
      (is (= 200 (:status @resp1) (:status @resp2)))
      (is (not (realized? exce2)))
      (is (not (realized? exce1))))))

(deftest ^:integration t-async-pool-redirect-to-get
  (run-server)
  (client/with-async-connection-pool {}
    (let [resp (promise)
          exce (promise)]
      (request {:async? true :uri "/redirect-to-get"
                :method :get :redirect-strategy :default} resp exce)
      (is (= 200 (:status @resp)))
      (is (not (realized? exce))))))

(deftest ^:integration t-async-pool-max-redirect
  (run-server)
  (client/with-async-connection-pool {}
    (let [resp (promise)
          exce (promise)]
      (request {:async? true :uri "/redirect" :method :get
                :redirect-strategy :default
                :throw-exceptions true} resp exce)
      (is @exce)
      (is (not (realized? resp))))))

(deftest test-url-encode-path
  (is (= (client/url-encode-illegal-characters "?foo bar+baz[]75")
         "?foo%20bar+baz%5B%5D75"))
  (is (= {:uri (str "/:@-._~!$&'()*+,="
                    ";"
                    ":@-._~!$&'()*+,"
                    "="
                    ":@-._~!$&'()*+,==")
          :query-string (str "/?:@-._~!$'()*+,;"
                             "="
                             "/?:@-._~!$'()*+,;==")}
         ;; This URL sucks, yes, it's actually a valid URL
         (select-keys (client/parse-url
                       (str "http://example.com/:@-._~!$&'()*+,=;:@-._~!$&'()*+"
                            ",=:@-._~!$&'()*+,==?/?:@-._~!$'()*+,;=/?:@-._~!$'("
                            ")*+,;==#/?:@-._~!$&'()*+,;="))
                      [:uri :query-string])))
  (let [all-chars (apply str (map char (range 256)))
        all-legal (client/url-encode-illegal-characters all-chars)]
    (is (= all-legal
           (client/url-encode-illegal-characters all-legal)))))

(defmethod client/coerce-response-body :json+ms949
  [req resp]
  (client/coerce-json-body req resp true "MS949"))

(deftest t-coercion-methods
  (let [json-body (ByteArrayInputStream. (.getBytes "{\"foo\":\"bar\"}"))
        json-ms949-body (ByteArrayInputStream. (.getBytes "{\"foo\":\"안뇽\"}" "MS949"))
        auto-body (ByteArrayInputStream. (.getBytes "{\"foo\":\"bar\"}"))
        edn-body (ByteArrayInputStream. (.getBytes "{:foo \"bar\"}"))
        transit-json-body (ByteArrayInputStream.
                           (.getBytes "[\"^ \",\"~:foo\",\"bar\"]"))
        transit-msgpack-body (->> (map byte [-127 -91 126 58 102 111
                                             111 -93 98 97 114])
                                  (byte-array 11)
                                  (ByteArrayInputStream.))
        www-form-urlencoded-body (ByteArrayInputStream. (.getBytes "foo=bar"))
        auto-www-form-urlencoded-body
        (ByteArrayInputStream. (.getBytes "foo=bar"))
        json-resp {:body json-body :status 200
                   :headers {"content-type" "application/json"}}
        json-ms949-resp {:body json-ms949-body :status 200
                         :headers {"content-type" "application/json; charset=ms949"}}
        auto-resp {:body auto-body :status 200
                   :headers {"content-type" "application/json"}}
        edn-resp {:body edn-body :status 200
                  :headers {"content-type" "application/edn"}}
        transit-json-resp {:body transit-json-body :status 200
                           :headers {"content-type" "application/transit-json"}}
        transit-msgpack-resp {:body transit-msgpack-body :status 200
                              :headers {"content-type"
                                        "application/transit-msgpack"}}
        www-form-urlencoded-resp
        {:body www-form-urlencoded-body :status 200
         :headers {"content-type"
                   "application/x-www-form-urlencoded"}}
        auto-www-form-urlencoded-resp
        {:body auto-www-form-urlencoded-body :status 200
         :headers {"content-type"
                   "application/x-www-form-urlencoded"}}]
    (is (= {:foo "bar"}
           (:body (client/coerce-response-body {:as :json} json-resp))
           (:body (client/coerce-response-body {:as :clojure} edn-resp))
           (:body (client/coerce-response-body {:as :auto} auto-resp))
           (:body (client/coerce-response-body {:as :transit+json}
                                               transit-json-resp))
           (:body (client/coerce-response-body {:as :transit+msgpack}
                                               transit-msgpack-resp))
           (:body (client/coerce-response-body {:as :auto}
                                               auto-www-form-urlencoded-resp))
           (:body (client/coerce-response-body {:as :x-www-form-urlencoded}
                                               www-form-urlencoded-resp))))
    (is (= {:foo "안뇽"}
           (:body (client/coerce-response-body {:as :json+ms949} json-ms949-resp))))

    (testing "throws AssertionError when optional libraries are not loaded"
      (with-redefs [client/json-enabled? false]
        (is (thrown? AssertionError (client/coerce-response-body {:as :json} json-resp)))
        (is (thrown? AssertionError (client/coerce-response-body {:as :auto} json-resp))))
      (with-redefs [client/transit-enabled? false]
        (is (thrown? AssertionError (client/coerce-response-body {:as :transit+json} transit-json-resp)))
        (is (thrown? AssertionError (client/coerce-response-body {:as :transit+msgpack} transit-msgpack-resp))))
      (with-redefs [client/ring-codec-enabled? false]
        (is (thrown? AssertionError (client/coerce-response-body {:as :x-www-form-urlencoded} www-form-urlencoded-resp)))
        (is (thrown? AssertionError (client/coerce-response-body {:as :auto} auto-www-form-urlencoded-resp)))))))


(deftest t-reader-coercion
  (let [read-lines (fn [reader] (vec (take-while not-empty (repeatedly #(.readLine reader)))))
        reader-body (ByteArrayInputStream. (.getBytes "foo\nbar\n"))
        reader-resp {:body reader-body :status 200 :headers {"content-type" "text/plain; charset=utf-8"}}
        encoded-body (ByteArrayInputStream. (byte-array [0xA9]))
        encoded-resp {:body encoded-body :status 200 :headers {"content-type" "text/plain; charset=iso-8859-1"}}
        utf8-body (ByteArrayInputStream. (byte-array [0xC2 0xA9]))
        utf8-resp {:body utf8-body :status 200 :headers {"content-type" "text/plain; charset=utf-8"}}]
    (is (= ["foo" "bar"]
           (read-lines (:body (client/coerce-response-body {:as :reader} reader-resp)))))

    (is (= "©"
           (.readLine (:body (client/coerce-response-body {:as :reader} encoded-resp)))
           (.readLine (:body (client/coerce-response-body {:as :reader} utf8-resp)))))))

(deftest ^:integration t-with-middleware
  (run-server)
  (is (:request-time (request {:uri "/get" :method :get})))
  (is (= client/*current-middleware* client/default-middleware))
  (client/with-middleware [client/wrap-url
                           client/wrap-method
                           #'client/wrap-request-timing]
    (is (:request-time (request {:uri "/get" :method :get})))
    (is (= client/*current-middleware* [client/wrap-url
                                        client/wrap-method
                                        #'client/wrap-request-timing])))
  (client/with-middleware (->> client/default-middleware
                               (remove #{client/wrap-request-timing}))
    (is (not (:request-time (request {:uri "/get" :method :get}))))
    (is (not (contains? (set client/*current-middleware*)
                        client/wrap-request-timing)))
    (is (contains? (set client/default-middleware)
                   client/wrap-request-timing))))

(deftest t-detect-charset-by-content-type
  (is (= "UTF-8" (client/detect-charset nil)))
  (is (= "UTF-8"(client/detect-charset "application/json")))
  (is (= "UTF-8"(client/detect-charset "text/html")))
  (is (= "GBK"(client/detect-charset "application/json; charset=GBK")))
  (is (= "ISO-8859-1" (client/detect-charset
                       "application/json; charset=ISO-8859-1")))
  (is (= "ISO-8859-1" (client/detect-charset
                       "application/json; charset =  ISO-8859-1")))
  (is (= "GB2312" (client/detect-charset "text/html; Charset=GB2312"))))

(deftest ^:integration customMethodTest
  (run-server)
  (let [resp (request {:uri "/propfind" :method "PROPFIND"})]
    (is (= 200 (:status resp)))
    (is (= "close" (get-in resp [:headers "connection"])))
    (is (= "propfind" (:body resp))))
  (let [resp (request {:uri "/propfind-with-body"
                       :method "PROPFIND"
                       :body "propfindbody"})]
    (is (= 200 (:status resp)))
    (is (= "close" (get-in resp [:headers "connection"])))
    (is (= "propfindbody" (:body resp)))))

(deftest ^:integration status-line-parsing
  (run-server)
  (let [resp (request {:uri "/get" :method :get})
        protocol-version (:protocol-version resp)]
    (is (= 200 (:status resp)))
    (is (= "HTTP" (:name protocol-version)))
    (is (= 1 (:major protocol-version)))
    (is (= 1 (:minor protocol-version)))
    (is (= "OK" (:reason-phrase resp)))))

(deftest ^:integration multi-valued-query-params
  (run-server)
  (testing "default (repeating) multi-valued query params"
    (let [resp (request {:uri "/query-string"
                         :method :get
                         :query-params {:a [1 2 3]
                                        :b ["x" "y" "z"]}})
          query-string (-> resp :body form-decode-str)]
      (is (= 200 (:status resp)))
      (is (.contains query-string "a=1&a=2&a=3") query-string)
      (is (.contains query-string "b=x&b=y&b=z") query-string)))

  (testing "multi-valued query params in indexed-style"
    (let [resp (request {:uri "/query-string"
                         :method :get
                         :multi-param-style :indexed
                         :query-params {:a [1 2 3]
                                        :b ["x" "y" "z"]}})
          query-string (-> resp :body form-decode-str)]
      (is (= 200 (:status resp)))
      (is (.contains query-string "a[0]=1&a[1]=2&a[2]=3") query-string)
      (is (.contains query-string "b[0]=x&b[1]=y&b[2]=z") query-string)))

  (testing "multi-valued query params in array-style"
    (let [resp (request {:uri "/query-string"
                         :method :get
                         :multi-param-style :array
                         :query-params {:a [1 2 3]
                                        :b ["x" "y" "z"]}})
          query-string (-> resp :body form-decode-str)]
      (is (= 200 (:status resp)))
      (is (.contains query-string "a[]=1&a[]=2&a[]=3") query-string)
      (is (.contains query-string "b[]=x&b[]=y&b[]=z") query-string)))
  (testing "multi-valued query params in comma-separated"
    (let [resp (request {:uri "/query-string"
                         :method :get
                         :multi-param-style :comma-separated
                         :query-params {:a [1 2 3]
                                        :b ["x" "y" "z"]}})
          query-string (-> resp :body form-decode-str)]
      (is (= 200 (:status resp)))
      (is (.contains query-string "a=1,2,3") query-string)
      (is (.contains query-string "b=x,y,z") query-string))))

(deftest t-wrap-flatten-nested-params
  (is-applied client/wrap-flatten-nested-params
              {}
              {:flatten-nested-keys [:query-params]})
  (is-applied client/wrap-flatten-nested-params
              {:flatten-nested-keys []}
              {:flatten-nested-keys []})
  (is-applied client/wrap-flatten-nested-params
              {:flatten-nested-keys [:foo]}
              {:flatten-nested-keys [:foo]})
  (is-applied client/wrap-flatten-nested-params
              {:ignore-nested-query-string true}
              {:ignore-nested-query-string true
               :flatten-nested-keys []})
  (is-applied client/wrap-flatten-nested-params
              {}
              {:flatten-nested-keys '(:query-params)})
  (is-applied client/wrap-flatten-nested-params
              {:flatten-nested-form-params true}
              {:flatten-nested-form-params true
               :flatten-nested-keys '(:query-params :form-params)})
  (is-applied client/wrap-flatten-nested-params
              {:flatten-nested-form-params true
               :ignore-nested-query-string true}
              {:ignore-nested-query-string true
               :flatten-nested-form-params true
               :flatten-nested-keys '(:form-params)})
  (try
    ((client/wrap-flatten-nested-params identity)
     {:flatten-nested-form-params true
      :ignore-nested-query-string true
      :flatten-nested-keys [:thing :bar]})
    (is false "should have thrown exception")
    (catch IllegalArgumentException e
      (is (= (.getMessage e)
             (str "only :flatten-nested-keys or :ignore-nested-query-string/"
                  ":flatten-nested-keys may be specified, not both")))))
  (try
    ((client/wrap-flatten-nested-params identity)
     {:ignore-nested-query-string true
      :flatten-nested-keys [:thing :bar]})
    (is false "should have thrown exception")
    (catch IllegalArgumentException e
      (is (= (.getMessage e)
             (str "only :flatten-nested-keys or :ignore-nested-query-string/"
                  ":flatten-nested-keys may be specified, not both"))))))

;; there's a couple of concerns with this approach
;; 1. it's not a transparent conection amanger, will leak in the background
;; 2. we need to check for conflicting values -> better if the caller passes in an explicit connection maanger
;; 3. doesn't work async, is this something that should be done as a middleware? I thin it's a bit too davnaced
#_
(deftest ^:integration t-socket-capture
  (run-server)
  (let [resp (client/post (localhost "/post")
                          {:capture-socket true
                           :body "This is a test"
                           :headers {"content-type" "application/fun"}})
        raw (:raw-socket-str resp)
        test-fn (fn [raw]
                  (is (.contains raw "POST /post HTTP/1.1"))
                  (is (.contains raw "Connection: close"))
                  (is (.contains raw "content-type: application/fun"))
                  (is (.contains raw "accept-encoding: gzip, deflate"))
                  (is (.contains raw "Content-Length: 14"))
                  (is (.contains raw "Host: ")) ;; Host might not be "localhost"
                  ;; Might be a different java version
                  (is (.contains raw "User-Agent: Apache-HttpClient/4"))
                  (is (.contains raw "\r\n\r\nThis is a test")))]
    (is (= 200 (:status resp)))
    (is (= "close" (get-in resp [:headers "connection"])))
    (test-fn (:raw-socket-str resp))
    (test-fn (String. (:raw-socket-bytes resp) StandardCharsets/UTF_8)))
  (testing "failure cases"
    (try
      (client/get (localhost "/get")
                  {:capture-socket true
                   :insecure true})
      (is false "should have failed")
      (catch Exception e
        (is (.contains
             (.getMessage e)
             (str "capturing sockets cannot be used with custom or "
                  "insecure connection manager")))))
    (try
      (client/get (localhost "/get")
                  {:capture-socket true
                   :connection-manager 'foo})
      (is false "should have failed")
      (catch Exception e
        (is (.contains
             (.getMessage e)
             (str "capturing sockets cannot be used with custom or "
                  "insecure connection manager")))))
    (try
      (binding [conn/*connection-manager* 'foo]
        (client/get (localhost "/get") {:capture-socket true}))
      (is false "should have failed")
      (catch Exception e
        (is (.contains
             (.getMessage e)
             (str "capturing sockets cannot be used with custom or "
                  "insecure connection manager")))))
    (try
      (client/get (localhost "/get") {:capture-socket true :async true}
                  identity identity)
      (is false "should have failed")
      (catch Exception e
        (is (.contains
             (.getMessage e)
             (str "capturing socket traffic does not currently "
                  "work with async requests")))))))<|MERGE_RESOLUTION|>--- conflicted
+++ resolved
@@ -8,7 +8,6 @@
             [clojure.string :as str]
             [clojure.test :refer :all]
             [cognitect.transit :as transit]
-<<<<<<< HEAD
             [ring.util.codec :refer [form-decode-str]]
             [ring.middleware.nested-params :refer [parse-nested-keys]])
   (:import (java.io ByteArrayInputStream)
@@ -16,15 +15,6 @@
            (java.net UnknownHostException)
            (org.apache.hc.core5.http HttpEntity)
            (org.apache.logging.log4j LogManager)))
-=======
-            [ring.middleware.nested-params :refer [parse-nested-keys]]
-            [ring.util.codec :refer [form-decode-str]]
-            [slingshot.slingshot :refer [try+]])
-  (:import java.io.ByteArrayInputStream
-           java.net.UnknownHostException
-           org.apache.http.HttpEntity
-           org.apache.logging.log4j.LogManager))
->>>>>>> 1c751431
 
 (defonce logger (LogManager/getLogger "clj-http.test.client-test"))
 
